/*
 * This software Copyright by the RPTools.net development team, and
 * licensed under the Affero GPL Version 3 or, at your option, any later
 * version.
 *
 * MapTool Source Code is distributed in the hope that it will be
 * useful, but WITHOUT ANY WARRANTY; without even the implied warranty
 * of MERCHANTABILITY or FITNESS FOR A PARTICULAR PURPOSE.
 *
 * You should have received a copy of the GNU Affero General Public
 * License * along with this source Code.  If not, please visit
 * <http://www.gnu.org/licenses/> and specifically the Affero license
 * text at <http://www.gnu.org/licenses/agpl.html>.
 */
package net.rptools.lib.io;

import com.thoughtworks.xstream.XStream;
import java.io.BufferedInputStream;
import java.io.BufferedOutputStream;
import java.io.BufferedWriter;
import java.io.ByteArrayInputStream;
import java.io.File;
import java.io.FileNotFoundException;
import java.io.FileOutputStream;
import java.io.IOException;
import java.io.InputStream;
import java.io.InputStreamReader;
import java.io.LineNumberReader;
import java.io.OutputStream;
import java.io.OutputStreamWriter;
import java.io.Reader;
import java.net.MalformedURLException;
import java.net.URL;
import java.nio.charset.Charset;
import java.nio.charset.StandardCharsets;
import java.util.Enumeration;
import java.util.HashMap;
import java.util.HashSet;
import java.util.Iterator;
import java.util.Map;
import java.util.Set;
import java.util.zip.Deflater;
import java.util.zip.ZipEntry;
import java.util.zip.ZipFile;
import java.util.zip.ZipOutputStream;
import net.rptools.lib.CodeTimer;
import net.rptools.lib.FileUtil;
import net.rptools.lib.ModelVersionManager;
import net.rptools.maptool.client.AppUtil;
import net.rptools.maptool.model.GUID;
import org.apache.commons.io.IOUtils;
import org.apache.logging.log4j.LogManager;
import org.apache.logging.log4j.Logger;

/**
 * Represents a container of content/files within a single actual file.
 *
 * <p>A packed file contains three parts:
 *
 * <ul>
 *   <li>Contents - A single object that represents the core content of the packed file, as a
 *       convenience method
 *   <li>Properties - A String to Object map of arbitrary properties that can be used to describe
 *       the packed file
 *   <li>Files - Any arbitrary files/data that are packed within the packed file
 * </ul>
 *
 * <p>The implementation uses two {@link Set}s, <b>addedFileSet</b> and <b>removedFileSet</b>, to
 * keep track of paths for content that has been added or removed from the packed file,
 * respectively. This is because the actual file itself isn't written until the {@link #save()}
 * method is called, yet the application may want to dynamically add and remove paths to the packed
 * file and query the state of which files are currently included or excluded from the packed file.
 *
 * <p>In addition, the API allows for storing multiple types of objects into the packed file. The
 * easiest to understand are byte streams as they are binary values that are not modified by
 * character set encoding during output. They are represented by an array of bytes or an {@link
 * InputStream}.
 *
 * <p>The second type of data is the file, represented here as a URL as it is more universally
 * applicable (although currently it is unused outside this class). URLs have their content
 * retrieved from the source and are currently written into the packed file without any character
 * encoding (it is possible that the <code>Content-Type</code> of the data stream could provide
 * information on how the data should be written so this may change in the future).
 *
 * <p>The last and most important type of data is the POJO (plain old Java object). These are
 * converted into XML using the XStream library from codehaus.org. As the data is written to the
 * output file it is character set encoded to UTF-8. It is hoped that this solves the localization
 * issues with saved macros and other data not being restored properly. Because of this, data loaded
 * from a packed file is always retrieved without character set encoding <b>unless</b> it is XML
 * data. This should preserve binary data such as JPEG and PNG images properly. A side effect of
 * this is that all character data should be written to the packed file as POJOs in order to obtain
 * the automatic character set encoding. (Otherwise, strings can be converted to UTF-8 using the
 * {@link String#getBytes(String)} method.
 */
public class PackedFile implements AutoCloseable {

  private static final String PROPERTY_FILE = "properties.xml";
  private static final String CONTENT_FILE = "content.xml";

  private static final Logger log = LogManager.getLogger(PackedFile.class);

  private final File tmpDir;

  private final XStream xstream = FileUtil.getConfiguredXStream();

  private final File file; // Original zip file
  private final File tmpFile; // Temporary directory where changes are kept

  private boolean dirty;
  private boolean propsLoaded;

  private Map<String, Object> propertyMap = new HashMap<String, Object>();
  private final Set<String> addedFileSet = new HashSet<String>();
  private final Set<String> removedFileSet = new HashSet<String>();

  private ModelVersionManager versionManager;

<<<<<<< HEAD
  public File getTmpDir() {
    return tmpDir;
=======
  /**
   * By default all temporary files are handled in /tmp. Use this method to globally set the
   * location of the temporary directory
   *
   * @param tmpDir the new directory for tmp files
   */
  public static void init(File tmpDir) {
    PackedFile.tmpDir = tmpDir;
  }

  public static File getTmpDir() {
    return PackedFile.tmpDir;
>>>>>>> c239a2df
  }

  public void setModelVersionManager(ModelVersionManager versionManager) {
    this.versionManager = versionManager;
  }

  /**
   * Useful for configuring the xstream for object serialization
   *
   * @return the configured {@link XStream}
   */
  public XStream getXStream() {
    return xstream;
  }

  public PackedFile(File file) {
    this.file = file;
    tmpDir = AppUtil.getTmpDir();
    dirty = !file.exists();
    tmpFile = new File(tmpDir, new GUID() + ".tmp");
  }

  /**
   * Retrieves the property map from the campaign file and accesses the given key, returning an
   * Object that the key holds. The Object is constructed from the XML content and could be
   * anything.
   *
   * @param key key for accessing the property map
   * @return the value (typically a String)
   * @throws IOException when the property file is missing
   */
  public Object getProperty(String key) throws IOException {
    return getPropertyMap().get(key);
  }

  /**
   * Returns a list of all keys in the campaign's property map. See also {@link
   * #getProperty(String)}.
   *
   * @return list of all keys
   * @throws IOException when the property file is missing
   */
  public Iterator<String> getPropertyNames() throws IOException {
    return getPropertyMap().keySet().iterator();
  }

  /**
   * Stores a new key/value pair into the property map. Existing keys are overwritten.
   *
   * @param key the key for vaule
   * @param value any POJO; will be serialized into XML upon writing
   * @return the previous value for the given key
   * @throws IOException when the property file is missing
   */
  public Object setProperty(String key, Object value) throws IOException {
    dirty = true;
    return getPropertyMap().put(key, value);
  }

  /**
   * Remove the property with the associated key from the property map.
   *
   * @param key the key to be removed
   * @return the previous value for the given key
   * @throws IOException when the property file is missing
   */
  public Object removeProperty(String key) throws IOException {
    dirty = true;
    return getPropertyMap().remove(key);
  }

  /**
   * Retrieves the contents of the <code>CONTENT_FILE</code> as a POJO. This object is the top-level
   * data structure for all information regarding the content of the PackedFile.
   *
   * @return the results of the deserialization
   * @throws IOException when the property file is missing
   */
  public Object getContent() throws IOException {
    return getContent(versionManager, (String) getProperty("version"));
  }

  /**
   * Same as {@link #getContent()} except that the version can be specified. This allows a newer
   * release of an application to provide automatic transformation information that will be applied
   * to the XML as the object is deserialized. The default transformation manager is used. (Think of
   * the transformation as a simplified XSTL process.)
   *
   * @param fileVersion such as "1.3.70"
   * @return the results of the deserialization
   * @throws IOException when the property file is missing
   */
  public Object getContent(String fileVersion) throws IOException {
    return getContent(versionManager, fileVersion);
  }

  /**
   * Same as {@link #getContent(String)} except that the transformation manager, <code>
   * versionManager</code>, is specified as a parameter.
   *
   * @param versionManager which set of transforms to apply to older file versions
   * @param fileVersion such as "1.3.70"
   * @return the results of the deserialization
   * @throws IOException when the property file is missing
   */
  public Object getContent(ModelVersionManager versionManager, String fileVersion)
      throws IOException {
    try (Reader r = getFileAsReader(CONTENT_FILE)) {
      if (versionManager != null && versionManager.isTransformationRequired(fileVersion)) {
        String xml = IOUtils.toString(r);
        xml = versionManager.transform(xml, fileVersion);
        xstream.ignoreUnknownElements(); // Jamz: Should we use this? This will ignore new
        // classes/fields added.
        return xstream.fromXML(xml);
      } else {
        return getFileObject(CONTENT_FILE);
      }
    } catch (NullPointerException npe) {
      log.error("Problem finding/converting content file", npe);
      return null;
    }
  }

  @SuppressWarnings("unchecked")
  protected Map<String, Object> getPropertyMap() throws IOException {
    if (hasFile(PROPERTY_FILE) && !propsLoaded) {
      propertyMap = null;
      // This is the case when we're pointing to a file but haven't loaded it yet
      try {
        Object obj = getFileObject(PROPERTY_FILE);
        if (obj instanceof Map<?, ?>) {
          propertyMap = (Map<String, Object>) obj;
          propsLoaded = true;
        } else log.error("Unexpected class type for property object: " + obj.getClass().getName());
      } catch (NullPointerException npe) {
        log.error("Problem finding/converting property file", npe);
      }
    }
    return propertyMap;
  }

  public boolean isDirty() {
    return dirty;
  }

  public void save() throws IOException {
    CodeTimer saveTimer;

    if (!dirty) {
      return;
    }
    saveTimer = new CodeTimer("PackedFile.save");
    saveTimer.setEnabled(log.isDebugEnabled());

    // Create the new file
    File newFile = new File(tmpDir, new GUID() + ".pak");
    ZipOutputStream zout =
        new ZipOutputStream(new BufferedOutputStream(new FileOutputStream(newFile)));
    zout.setLevel(Deflater.BEST_COMPRESSION); // fast compression
    try {
      saveTimer.start(CONTENT_FILE);
      if (hasFile(CONTENT_FILE)) {
        saveEntry(zout, CONTENT_FILE);
      }
      saveTimer.stop(CONTENT_FILE);

      saveTimer.start(PROPERTY_FILE);
      if (getPropertyMap().isEmpty()) {
        removeFile(PROPERTY_FILE);
      } else {
        zout.putNextEntry(new ZipEntry(PROPERTY_FILE));
        xstream.toXML(getPropertyMap(), zout);
        zout.closeEntry();
      }
      saveTimer.stop(PROPERTY_FILE);

      // Now put each file
      saveTimer.start("addFiles");
      addedFileSet.remove(CONTENT_FILE);
      for (String path : addedFileSet) {
        saveEntry(zout, path);
      }
      saveTimer.stop("addFiles");

      // Copy the rest of the zip entries over
      saveTimer.start("copyFiles");
      if (file.exists()) {
        Enumeration<? extends ZipEntry> entries = zFile.entries();
        while (entries.hasMoreElements()) {
          ZipEntry entry = entries.nextElement();
          if (!entry.isDirectory()
              && !addedFileSet.contains(entry.getName())
              && !removedFileSet.contains(entry.getName())
              && !CONTENT_FILE.equals(entry.getName())
              && !PROPERTY_FILE.equals(entry.getName())) {
            // if (entry.getName().endsWith(".png") ||
            // entry.getName().endsWith(".gif") ||
            // entry.getName().endsWith(".jpeg"))
            // zout.setLevel(Deflater.NO_COMPRESSION); // none needed for images as they are already
            // compressed
            // else
            // zout.setLevel(Deflater.BEST_COMPRESSION); // fast compression
            zout.putNextEntry(entry);
            try (InputStream is = getFileAsInputStream(entry.getName())) {
              // When copying, always use an InputStream
              IOUtils.copy(is, zout);
            }
            zout.closeEntry();
          } else if (entry.isDirectory()) {
            zout.putNextEntry(entry);
            zout.closeEntry();
          }
        }
      }
      try {
        if (zFile != null) zFile.close();
      } catch (IOException e) {
        // ignore close exception
      }
      zFile = null;
      saveTimer.stop("copyFiles");

      saveTimer.start("close");
      IOUtils.closeQuietly(zout);
      zout = null;
      saveTimer.stop("close");

      // Backup the original
      saveTimer.start("backup");
      File backupFile = new File(tmpDir, new GUID() + ".mv");
      if (file.exists()) {
        backupFile.delete(); // Always delete the old backup file first; renameTo() is very
        // platform-dependent
        if (!file.renameTo(backupFile)) {
          saveTimer.start("backup file");
          FileUtil.copyFile(file, backupFile);
          file.delete();
          saveTimer.stop("backup file");
        }
      }
      saveTimer.stop("backup");

      saveTimer.start("finalize");
      // Finalize
      if (!newFile.renameTo(file)) {
        saveTimer.start("backup newFile");
        FileUtil.copyFile(newFile, file);
        saveTimer.stop("backup newFile");
      }
      if (backupFile.exists()) backupFile.delete();
      saveTimer.stop("finalize");

      dirty = false;
    } finally {
      saveTimer.start("cleanup");
      try {
        if (zFile != null) zFile.close();
      } catch (IOException e) {
        // ignore close exception
      }
      if (newFile.exists()) newFile.delete();
      IOUtils.closeQuietly(zout);
      saveTimer.stop("cleanup");

      if (log.isDebugEnabled()) log.debug(saveTimer);
      saveTimer = null;
    }
  }

  private void saveEntry(ZipOutputStream zout, String path) throws IOException {
    zout.putNextEntry(new ZipEntry(path));
    try (InputStream is = getFileAsInputStream(path)) {
      // When copying, always use an InputStream
      IOUtils.copy(is, zout);
    }
    zout.closeEntry();
  }

  /**
   * Set the given object as the information to write to the 'content.xml' file in the archive.
   *
   * @param content the content to be stored
   * @throws IOException If an I/O error occurs
   */
  public void setContent(Object content) throws IOException {
    putFile(CONTENT_FILE, content);
  }

  /**
   * Does the work of preparing for output to a temporary file, returning the {@link File} object
   * associated with the temporary location. The caller is then expected to open and write their
   * data to the file which will later be added to the ZIP file.
   *
   * @param path path within the ZIP to write to
   * @return the <code>File</code> object for the temporary location
   */
  private File putFileImpl(String path) {
    if (!tmpFile.exists()) tmpFile.getParentFile().mkdirs();

    // Have to store it in the exploded area since we can't directly save it to the zip
    File explodedFile = getExplodedFile(path);
    if (explodedFile.exists()) {
      explodedFile.delete();
    } else {
      explodedFile.getParentFile().mkdirs();
    }

    // We just remember that we added it, then go look for it later...
    addedFileSet.add(path);
    removedFileSet.remove(path);
    dirty = true;
    return explodedFile;
  }

  /**
   * Write the <code>byte</code> data to the given path in the ZIP file; as the data is binary there
   * is no {@link Charset} conversion.
   *
   * @param path location within the ZIP file
   * @param data the binary data to be written
   * @throws IOException If an I/O error occurs
   */
  public void putFile(String path, byte[] data) throws IOException {
    try (InputStream is = new ByteArrayInputStream(data)) {
      putFile(path, is);
    }
  }

  /**
   * Write the <b>binary</b> data to the given path in the ZIP file; as the data is presumed to be
   * binary there is no charset conversion.
   *
   * @param path location within the ZIP file
   * @param is the binary data to be written in the form of an InputStream
   * @throws IOException If an I/O error occurs
   */
  public void putFile(String path, InputStream is) throws IOException {
    File explodedFile = putFileImpl(path);
    try (FileOutputStream fos = new FileOutputStream(explodedFile)) {
      IOUtils.copy(is, fos);
    }
  }

  /**
   * Write the serialized object to the given path in the ZIP file; as the data is an object it is
   * first converted to XML and character set encoding will take place as the data is written to the
   * (temporary) file.
   *
   * @param path location within the ZIP file
   * @param obj the object to be written
   * @throws IOException If an I/O error occurs
   */
  public void putFile(String path, Object obj) throws IOException {
    File explodedFile = putFileImpl(path);
    FileOutputStream fos = new FileOutputStream(explodedFile);
    OutputStreamWriter osw = new OutputStreamWriter(fos, StandardCharsets.UTF_8);
    try (BufferedWriter bw = new BufferedWriter(osw)) {
      xstream.toXML(obj, bw);

      bw.newLine(); // Not necessary but editing the file looks nicer. ;-)
    }
  }

  /**
   * Write the data from the given URL to the path in the ZIP file; as the data is presumed binary
   * there is no {@link Charset} conversion.
   *
   * <p>FIXME Should the MIME type of the InputStream be checked??
   *
   * @param path location within the ZIP file
   * @param url the url of the binary data to be written
   * @throws IOException If an I/O error occurs
   */
  public void putFile(String path, URL url) throws IOException {
    try (InputStream is = url.openStream()) {
      putFile(path, is);
    }
  }

  public boolean hasFile(String path) throws IOException {
    if (removedFileSet.contains(path)) return false;

    File explodedFile = getExplodedFile(path);
    if (explodedFile.exists()) return true;

    boolean ret = false;
    if (file.exists()) {
      ZipFile zipFile = getZipFile();
      ZipEntry ze = zipFile.getEntry(path);
      ret = (ze != null);
    }
    return ret;
  }

  private ZipFile zFile = null;

  private ZipFile getZipFile() throws IOException {
    if (zFile == null) zFile = new ZipFile(file);
    return zFile;
  }

  /**
   * Returns a POJO by reading the contents of the zip archive path specified and converting the XML
   * via the associated XStream object. (Because the XML is character data, this routine calls
   * {@link #getFileAsReader(String)} to handle character encoding.)
   *
   * <p><b>TODO:</b> add {@link ModelVersionManager} support
   *
   * @param path zip file archive path entry
   * @return Object created by translating the XML
   * @throws IOException If an I/O error occurs
   */
  public Object getFileObject(String path) throws IOException {
    // This next line really should be routed thru the version manager...
    // Update: a new XStreamConverter was created for the Asset object that
    // never marshalls the image data, but *does* unmarshall it. This allows
    // older pre-1.3.b64 campaigns to be loaded but only the newer format
    // (with a separate image file) works on output.
    LineNumberReader r = getFileAsReader(path);
    try (r) {
      xstream
          .ignoreUnknownElements(); // Jamz: Should we use this? This will ignore new classes/fields
      // added.
      return xstream.fromXML(r);
    } catch (InstantiationError ie) {
      log.error("Found at line number " + r.getLineNumber());
      log.error("Cannot convert XML to Object", ie);
      throw ie;
    }
  }

  /**
   * Returns an InputStreamReader that corresponds to the zip file path specified. This method
   * should be called only for character-based file contents such as the <b>CONTENT_FILE</b> and
   * <b>PROPERTY_FILE</b>. For binary data, such as images (assets and thumbnails) use {@link
   * #getFileAsInputStream(String)} instead.
   *
   * @param path zip file archive path entry
   * @return Reader representing the data stream
   * @throws IOException If an I/O error occurs
   */
  public LineNumberReader getFileAsReader(String path) throws IOException {
    File explodedFile = getExplodedFile(path);
    if ((!file.exists() && !tmpFile.exists() && !explodedFile.exists())
        || removedFileSet.contains(path)) throw new FileNotFoundException(path);
    if (explodedFile.exists()) return new LineNumberReader(FileUtil.getFileAsReader(explodedFile));

    ZipEntry entry = new ZipEntry(path);
    ZipFile zipFile = getZipFile();
    InputStream in = null;
    try {
      in = new BufferedInputStream(zipFile.getInputStream(entry));
      if (log.isDebugEnabled()) {
        String type;
        type = FileUtil.getContentType(in);
        if (type == null) type = FileUtil.getContentType(explodedFile);
        log.debug("FileUtil.getContentType() returned " + (type != null ? type : "(null)"));
      }
      return new LineNumberReader(new InputStreamReader(in, StandardCharsets.UTF_8));
    } catch (IOException ex) {
      // Don't need to close 'in' since zipFile.close() will do so
      throw ex;
    }
  }

  /**
   * Returns an InputStream that corresponds to the zip file path specified. This method should be
   * called only for binary file contents such as images (assets and thumbnails). For
   * character-based data, use {@link #getFileAsReader(String)} instead.
   *
   * @param path zip file archive path entry
   * @return InputStream representing the data stream
   * @throws IOException If an I/O error occurs
   */
  public InputStream getFileAsInputStream(String path) throws IOException {
    File explodedFile = getExplodedFile(path);
    if ((!file.exists() && !tmpFile.exists() && !explodedFile.exists())
        || removedFileSet.contains(path)) throw new FileNotFoundException(path);
    if (explodedFile.exists()) return FileUtil.getFileAsInputStream(explodedFile);

    ZipEntry entry = new ZipEntry(path);
    ZipFile zipFile = getZipFile();

    InputStream in = zipFile.getInputStream(entry);
    if (in == null) throw new FileNotFoundException(path);
    String type = FileUtil.getContentType(in);
    if (log.isDebugEnabled() && type != null)
      log.debug("FileUtil.getContentType() returned " + type);
    return in;
  }

  public void close() {
    if (zFile != null) {
      try {
        zFile.close();
      } catch (IOException e) {
        // Ignore it
      }
      zFile = null;
    }
    if (tmpFile.exists()) FileUtil.delete(tmpFile);
    propertyMap.clear();
    addedFileSet.clear();
    removedFileSet.clear();
    propsLoaded = false;
    dirty = !file.exists();
  }

  @Override
  protected void finalize() throws Throwable {
    close();
  }

  protected File getExplodedFile(String path) {
    return new File(tmpFile, path);
  }

  /**
   * Get all of the path names for this packed file.
   *
   * @return All the path names. Changing this set does not affect the packed file. Changes to the
   *     file made after this method is called are not reflected in the path and do not cause a
   *     ConcurrentModificationException. Directories in the packed file are also included in the
   *     set.
   * @throws IOException Problem with the zip file.
   */
  public Set<String> getPaths() throws IOException {
    Set<String> paths = new HashSet<String>(addedFileSet);
    paths.add(CONTENT_FILE);
    paths.add(PROPERTY_FILE);
    if (file.exists()) {
      ZipFile zf = getZipFile();
      Enumeration<? extends ZipEntry> e = zf.entries();
      while (e.hasMoreElements()) {
        paths.add(e.nextElement().getName());
      }
    }
    paths.removeAll(removedFileSet);
    return paths;
  }

  /** @return Getter for file */
  public File getPackedFile() {
    return file;
  }

  /**
   * Return a URL for a path in this file.
   *
   * @param path Get the url for this path
   * @return URL that can be used to access the file.
   * @throws IOException invalid zip file.
   */
  public URL getURL(String path) throws IOException {
    if (!hasFile(path))
      throw new FileNotFoundException("The path '" + path + "' is not in this packed file.");
    try {
      // Check for exploded first
      File explodedFile = getExplodedFile(path);
      if (explodedFile.exists()) return explodedFile.toURI().toURL();

      // Otherwise it is in the zip file.
      if (!path.startsWith("/")) path = "/" + path;
      String url = "jar:" + file.toURI().toURL().toExternalForm() + "!" + path;
      return new URL(url);
    } catch (MalformedURLException e) {
      throw new IllegalArgumentException("Couldn't create a URL for path: '" + path + "'");
    }
  }

  /**
   * Remove a path from the packed file.
   *
   * @param path Remove this path
   */
  public void removeFile(String path) {
    removedFileSet.add(path);
    addedFileSet.remove(path);
    File explodedFile = getExplodedFile(path);
    if (explodedFile.exists()) {
      explodedFile.delete();
    }
    dirty = true;
  }

  /**
   * Remove all files and directories from the zip file.
   *
   * @throws IOException Problem reading the zip file.
   */
  public void removeAll() throws IOException {
    Set<String> paths = getPaths();
    for (String path : paths) {
      removeFile(path);
    } // endfor
  }

  /**
   * Create an output stream that will be written to the packed file. Caller is responsible for
   * closing the stream.
   *
   * @param path Path of the file being saved.
   * @return Stream that can be used to write the data.
   * @throws IOException Error opening the stream.
   */
  public OutputStream getOutputStream(String path) throws IOException {
    if (!tmpFile.exists()) {
      tmpFile.mkdirs();
    }
    File explodedFile = getExplodedFile(path);
    dirty = true;
    if (explodedFile.exists()) {
      return new FileOutputStream(explodedFile);
    } else {
      explodedFile.getParentFile().mkdirs();
    }
    addedFileSet.add(path);
    removedFileSet.remove(path);
    dirty = true;
    return new FileOutputStream(explodedFile);
  }
}<|MERGE_RESOLUTION|>--- conflicted
+++ resolved
@@ -115,23 +115,8 @@
 
   private ModelVersionManager versionManager;
 
-<<<<<<< HEAD
   public File getTmpDir() {
     return tmpDir;
-=======
-  /**
-   * By default all temporary files are handled in /tmp. Use this method to globally set the
-   * location of the temporary directory
-   *
-   * @param tmpDir the new directory for tmp files
-   */
-  public static void init(File tmpDir) {
-    PackedFile.tmpDir = tmpDir;
-  }
-
-  public static File getTmpDir() {
-    return PackedFile.tmpDir;
->>>>>>> c239a2df
   }
 
   public void setModelVersionManager(ModelVersionManager versionManager) {
