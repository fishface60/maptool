package net.rptools.maptool.model.player;

import java.lang.reflect.InvocationTargetException;
import java.security.NoSuchAlgorithmException;
import java.security.spec.InvalidKeySpecException;
import java.util.Collection;
import java.util.Optional;
import java.util.Set;
import java.util.concurrent.CompletableFuture;
import java.util.concurrent.ExecutionException;
import net.rptools.lib.MD5Key;
import net.rptools.maptool.model.player.Player.Role;
import net.rptools.maptool.server.ServerConfig;
import net.rptools.maptool.util.cipher.CipherUtil;
import net.rptools.maptool.util.cipher.CipherUtil.Key;
import net.rptools.maptool.util.cipher.PublicPrivateKeyStore;

/**
 * This class provides the implementation for the "database" for the client local player.
 */
public class LocalPlayerDatabase implements PlayerDatabase {


  private LocalPlayer localPlayer;

  LocalPlayerDatabase() throws NoSuchAlgorithmException, InvalidKeySpecException {
    localPlayer = new LocalPlayer("None", Role.GM, ServerConfig.getPersonalServerGMPassword());
  }

  public synchronized void setLocalPlayer(LocalPlayer player) {
    localPlayer = player;
  }

  private synchronized LocalPlayer getLocalPlayer() {
    return localPlayer;
  }


  @Override
  public boolean playerExists(String playerName) {
    return getLocalPlayer().getName().equals(playerName);
  }

  @Override
  public Player getPlayer(String playerName) {
    LocalPlayer player = getLocalPlayer();
    if (player != null && player.getName().equals(playerName)) {
      return localPlayer;
    } else {
      return null;
    }
  }

  @Override
  public Optional<Key> getPlayerPassword(String playerName) {
    LocalPlayer player = (LocalPlayer) getPlayer(playerName);
    if (player != null && player.getName().equals(playerName)) {
      return Optional.of(player.getPassword());
    }
    return Optional.empty();
  }

  @Override
  public byte[] getPlayerPasswordSalt(String playerName) {
    LocalPlayer player = (LocalPlayer) getPlayer(playerName);
    if (player != null && player.getName().equals(playerName)) {
      return player.getPassword().salt();
    }
    return new byte[0];
  }

  @Override
  public Player getPlayerWithRole(String playerName, Role role)
      throws NoSuchAlgorithmException, InvalidKeySpecException {
    LocalPlayer player = (LocalPlayer) getPlayer(playerName);
    if (player != null && player.getName().equals(playerName)) {
      player.setRole(role);
    } else {
      player = new LocalPlayer(
          playerName,
          role,
          role == Role.GM ? ServerConfig.getPersonalServerGMPassword() :
              ServerConfig.getPersonalServerPlayerPassword()
      );
    }
    setLocalPlayer(player);
    return player;
  }

  @Override
  public Optional<Key> getRolePassword(Role role) {
    return Optional.empty();
  }

  @Override
  public boolean supportsDisabling() {
    return false;
  }

  @Override
  public boolean supportsPlayTimes() {
    return false;
  }

  @Override
  public boolean supportsRolePasswords() {
    return false;
  }

  @Override
  public void disablePlayer(Player player, String reason) throws PasswordDatabaseException {
    throw new PasswordDatabaseException("msg.err.passFile.cantDisablePlayer");
  }

  @Override
  public boolean isDisabled(Player player) {
    return false;
  }

  @Override
  public String getDisabledReason(Player player) {
    return "";
  }

  @Override
  public Set<PlayTime> getPlayTimes(Player player) {
    return ANY_TIME;
  }

  @Override
  public void setPlayTimes(Player player, Collection<PlayTime> times) throws PasswordDatabaseException {
    throw new PasswordDatabaseException("msg.err.passFile.cantSetPlayTimes");
  }

  @Override
<<<<<<< HEAD
  public AuthMethod getAuthMethod(Player player) {
    return AuthMethod.PASSWORD; // This will always be password authentication
  }

  @Override
  public CompletableFuture<CipherUtil> getPublicKey(Player player, MD5Key md5key) {
    return new PublicPrivateKeyStore().getKeys();
=======
  public boolean isPlayerRegistered(String name)
      throws InterruptedException, InvocationTargetException {
    return localPlayer != null && localPlayer.getName() != null && localPlayer.getName().equals(name);
>>>>>>> e40b4781
  }
}<|MERGE_RESOLUTION|>--- conflicted
+++ resolved
@@ -133,7 +133,6 @@
   }
 
   @Override
-<<<<<<< HEAD
   public AuthMethod getAuthMethod(Player player) {
     return AuthMethod.PASSWORD; // This will always be password authentication
   }
@@ -141,10 +140,11 @@
   @Override
   public CompletableFuture<CipherUtil> getPublicKey(Player player, MD5Key md5key) {
     return new PublicPrivateKeyStore().getKeys();
-=======
+  }
+
+  @Override
   public boolean isPlayerRegistered(String name)
       throws InterruptedException, InvocationTargetException {
     return localPlayer != null && localPlayer.getName() != null && localPlayer.getName().equals(name);
->>>>>>> e40b4781
   }
 }