--- conflicted
+++ resolved
@@ -1,27 +1,15 @@
 package net.rptools.maptool.model.player;
 
-<<<<<<< HEAD
+import java.lang.reflect.InvocationTargetException;
 import java.security.InvalidKeyException;
-=======
-import java.lang.reflect.InvocationTargetException;
->>>>>>> e40b4781
 import java.security.NoSuchAlgorithmException;
 import java.security.spec.InvalidKeySpecException;
 import java.util.Collection;
-import java.util.HashSet;
 import java.util.Set;
-<<<<<<< HEAD
 import java.util.concurrent.CompletableFuture;
-import java.util.concurrent.ExecutionException;
 import javax.crypto.NoSuchPaddingException;
 import net.rptools.lib.MD5Key;
 import net.rptools.maptool.util.cipher.CipherUtil;
-=======
-import javax.swing.SwingUtilities;
-import net.rptools.maptool.client.MapTool;
-import net.rptools.maptool.model.player.Player.Role;
-import net.rptools.maptool.util.CipherUtil;
->>>>>>> e40b4781
 
 import java.util.Optional;
 
@@ -120,7 +108,6 @@
   }
 
   @Override
-<<<<<<< HEAD
   public AuthMethod getAuthMethod(Player player) {
     return AuthMethod.PASSWORD; // Will always be password based
   }
@@ -128,23 +115,11 @@
   @Override
   public CompletableFuture<CipherUtil> getPublicKey(Player player, MD5Key md5key) {
     return CompletableFuture.completedFuture(null);
-=======
+  }
+
+  @Override
   public boolean isPlayerRegistered(String name)
       throws InterruptedException, InvocationTargetException {
-    Set<String> players = new HashSet<>();
-    if (SwingUtilities.isEventDispatchThread()) {
-      for (Player player : MapTool.getPlayerList()) {
-        players.add(player.getName());
-      }
-    } else {
-      SwingUtilities.invokeAndWait(() -> {
-        for (Player player : MapTool.getPlayerList()) {
-          players.add(player.getName());
-        }}
-      );
-    }
-
-    return players.contains(name);
->>>>>>> e40b4781
+    return false;
   }
 }