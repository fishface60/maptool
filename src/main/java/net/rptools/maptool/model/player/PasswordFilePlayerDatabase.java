package net.rptools.maptool.model.player;


import com.google.gson.Gson;
import com.google.gson.GsonBuilder;
import com.google.gson.JsonArray;
import com.google.gson.JsonElement;
import com.google.gson.JsonObject;
import com.google.gson.JsonParser;
import java.io.File;
import java.io.FileInputStream;
import java.io.FileWriter;
import java.io.IOException;
import java.io.InputStreamReader;
import java.lang.reflect.InvocationTargetException;
import java.nio.file.Files;
import java.nio.file.Path;
import java.nio.file.StandardCopyOption;
import java.security.InvalidKeyException;
import java.security.NoSuchAlgorithmException;
import java.security.spec.InvalidKeySpecException;
import java.time.DayOfWeek;
import java.time.LocalTime;
import java.util.Base64;
import java.util.Collection;
import java.util.Collections;
import java.util.HashMap;
import java.util.HashSet;
import java.util.Map;
import java.util.Objects;
import java.util.Optional;
import java.util.Set;
import java.util.concurrent.CompletableFuture;
import java.util.concurrent.ConcurrentHashMap;
import java.util.concurrent.ConcurrentSkipListSet;
import java.util.concurrent.ExecutionException;
import java.util.concurrent.atomic.AtomicBoolean;
import java.util.stream.Collectors;
import javax.crypto.Cipher;
import javax.crypto.NoSuchPaddingException;
import javax.crypto.spec.SecretKeySpec;
import net.rptools.lib.MD5Key;
import net.rptools.maptool.language.I18N;
import net.rptools.maptool.model.player.Player.Role;
import net.rptools.maptool.util.cipher.CipherUtil;
import net.rptools.maptool.util.cipher.CipherUtil.Key;
import net.rptools.maptool.util.cipher.PublicPrivateKeyStore;
import org.apache.logging.log4j.LogManager;
import org.apache.logging.log4j.Logger;

public final class PasswordFilePlayerDatabase implements PlayerDatabase {

  private static final Logger log = LogManager.getLogger(PasswordFilePlayerDatabase.class);

  private final File passwordFile;
  private final File backupPasswordFile;
  private final File additionalUsers;
  private final CipherUtil.Key serverPublicPrivateKey;

  private final Map<String, PlayerDetails> playerDetails = new ConcurrentHashMap<>();
  private final Map<String, PlayerDetails> transientPlayerDetails = new ConcurrentHashMap<>();
  private final AtomicBoolean dirty = new AtomicBoolean(false);


  public PasswordFilePlayerDatabase(File passwordFile)
      throws IOException, NoSuchAlgorithmException, InvalidKeySpecException {
    this(passwordFile, null);
  }

  PasswordFilePlayerDatabase(File passwordFile, File additionalUsers)
      throws IOException, NoSuchAlgorithmException, InvalidKeySpecException {
    Objects.requireNonNull(passwordFile);
    this.passwordFile = passwordFile;
    this.backupPasswordFile = new File(passwordFile + ".backup");
    this.additionalUsers = additionalUsers;
    try {
      this.serverPublicPrivateKey = new PublicPrivateKeyStore().getKeys().get().getKey();
    } catch (InterruptedException | ExecutionException e) {
      if (e.getCause() instanceof IOException) {
        throw (IOException) e.getCause();
      } if (e.getCause() instanceof NoSuchAlgorithmException) {
        throw (NoSuchAlgorithmException) e.getCause();
      } else if (e.getCause() instanceof InvalidKeySpecException)  {
        throw (InvalidKeySpecException) e.getCause();
      } else{
        throw new IOException(e.getCause());
      }
    }
  }

  public void readPasswordFile()
      throws PasswordDatabaseException, NoSuchAlgorithmException, InvalidKeySpecException, NoSuchPaddingException, InvalidKeyException {
    playerDetails.clear();
    if (this.passwordFile.exists()) {
      playerDetails.putAll(readPasswordFile(this.passwordFile));
    }
    if (additionalUsers != null && additionalUsers.exists()) {
      playerDetails.putAll(readPasswordFile(additionalUsers));
      additionalUsers.delete();
    }
    writePasswordFile(); // Write out the password file if there were any passwords generated
  }

  public void initialize()
      throws PasswordDatabaseException, NoSuchAlgorithmException, InvalidKeySpecException, NoSuchPaddingException, InvalidKeyException {
    transientPlayerDetails.clear();
    readPasswordFile();
  }

  private Map<String, PlayerDetails> readPasswordFile(File file)
      throws PasswordDatabaseException, NoSuchAlgorithmException, InvalidKeySpecException, NoSuchPaddingException, InvalidKeyException {

    Map<String, PlayerDetails> players = new HashMap<>();

    try (InputStreamReader reader = new InputStreamReader(new FileInputStream(file))) {
      JsonObject passwordsJson;
      try {
        passwordsJson = JsonParser.parseReader(reader).getAsJsonObject();
      } catch (Exception e) {
        String msg = I18N.getText("msg.error.passFile.errorInJson");
        log.error(msg, e);
        throw new PasswordDatabaseException(msg, e);
      }

      if (!passwordsJson.has("passwords")) {
        String msg = I18N.getText("msg.error.passFile.missingPasswordsField");
        log.error(msg);
        throw new PasswordDatabaseException(msg);
      }
      JsonArray passwords = passwordsJson.get("passwords").getAsJsonArray();
      for (JsonElement entry : passwords) {
        JsonObject passwordEntry = entry.getAsJsonObject();
        String name = passwordEntry.get("username").getAsString();
        String passwordString = null;
        if (passwordEntry.has("password")) {
          passwordString = passwordEntry.get("password").getAsString();
        } else if (passwordEntry.has("publicKeyFile")) {

        }

        Role role = Role.valueOf(passwordEntry.get("role").getAsString().toUpperCase());

        CipherUtil.Key passwordKey = null;
        Map<MD5Key, CipherUtil> publicKeys = new HashMap<>();
        if (passwordString != null && passwordEntry.has("salt")) {
          SecretKeySpec password = CipherUtil.decodeBase64(passwordString);
          byte[] salt = Base64.getDecoder().decode(passwordEntry.get("salt").getAsString());
          passwordKey = new CipherUtil.Key(password, salt);
        } else if (passwordString != null) {
          CipherUtil cipherUtil = CipherUtil.fromSharedKeyNewSalt(passwordString);
          passwordKey = cipherUtil.getKey();
          dirty.set(true);
        } else if (passwordEntry.has("publicKeys")) {
          JsonArray pkeys = passwordEntry.get("publicKeys").getAsJsonArray();
          Path databaseDir = passwordFile.getParentFile().toPath();
          for (JsonElement je : pkeys) {
            String publicKeyFile = je.getAsString();
            String pk = String.join("\n", Files.readAllLines(databaseDir.resolve(publicKeyFile)));
            publicKeys.put(new MD5Key(pk), CipherUtil.fromPublicKeyString(pk));
          }
        }

        String disabledReason = "";
        if (passwordEntry.has("disabled")) {
          disabledReason = passwordEntry.get("disabled").getAsString();
        }

        Set<PlayTime> playTimes = new HashSet<>();

        if (passwordEntry.has("times")) {
          JsonArray times = passwordEntry.get("times").getAsJsonArray();
          for (JsonElement t : times) {
            JsonObject time = t.getAsJsonObject();
            PlayTime playTime = new PlayTime(
                DayOfWeek.of(time.get("day").getAsInt()),
                LocalTime.parse(time.get("start").getAsString()),
                LocalTime.parse(time.get("end").getAsString())
            );
            playTimes.add(playTime);
          }
        }

        players.put(name, new PlayerDetails(
            name,
            role,
            passwordKey,
            publicKeys,
            disabledReason,
            Collections.unmodifiableSet(playTimes)
        ));
      }
      return players;
    } catch (IOException ioe) {
      throw new PasswordDatabaseException("msg.err.passFile.errorReadingFile", ioe);
    }
  }

  private void writePasswordFile() throws PasswordDatabaseException {

    if (dirty.compareAndSet(true, false)) {

      try {
      Files.copy(passwordFile.toPath(), backupPasswordFile.toPath(),
          StandardCopyOption.REPLACE_EXISTING);
      } catch (IOException ioe) {
        String msg = I18N.getText("msg.err.passFile.errorCopyingBackup");
        log.error(msg, ioe);
        throw new PasswordDatabaseException(msg, ioe);
      }

      JsonObject passwordDetails = new JsonObject();
      JsonArray passwords = new JsonArray();
      passwordDetails.add("passwords", passwords);
      playerDetails.forEach(
          (k, v) -> {
            JsonObject pwObject = new JsonObject();
            pwObject.addProperty("username", v.name());
            pwObject.addProperty("password", CipherUtil.encodeBase64(v.password().secretKeySpec()));
            pwObject.addProperty(
                "salt", Base64.getEncoder().withoutPadding().encodeToString(v.password.salt()));
            pwObject.addProperty("role", v.role().toString());
            passwords.add(pwObject);
          });
      Gson gson = new GsonBuilder().setPrettyPrinting().create();

      try (FileWriter writer = new FileWriter(passwordFile)) {
        gson.toJson(passwordDetails, writer);
      } catch (IOException ioe) {
        String msg = I18N.getText("msg.err.passFile.errorWritingFile");
        log.error(msg, ioe);
        throw new PasswordDatabaseException(msg, ioe);
      }
    }
  }

  @Override
  public boolean playerExists(String playerName) {
    if (transientPlayerDetails.containsKey(playerName)) {
      return true;
    }
    return playerDetails.containsKey(playerName);
  }


  private PlayerDetails getPlayerDetails(String playerName) {
    PlayerDetails pd = transientPlayerDetails.get(playerName);
    if (pd != null) {
      return pd;
    }
    return playerDetails.get(playerName);
  }

  @Override
  public Player getPlayer(String playerName) {
    PlayerDetails pd = getPlayerDetails(playerName);
    if (pd != null) {
      return new Player(playerName, pd.role(), pd.password());
    } else {
      return null;
    }
  }

  @Override
  public Optional<Key> getPlayerPassword(String playerName) {
    if (!playerExists(playerName)) {
      return Optional.empty();
    }
    return Optional.ofNullable(getPlayer(playerName).getPassword());
  }

  @Override
  public byte[] getPlayerPasswordSalt(String playerName) {
    if (!playerExists(playerName)) {
      return new byte[0];
    }
    return getPlayer(playerName).getPassword().salt();
  }

  @Override
  public Player getPlayerWithRole(String playerName, Role role)
      throws NoSuchAlgorithmException, InvalidKeySpecException {
    Optional<Key> playerPassword = getPlayerPassword(playerName);
    return playerPassword.map(key -> new Player(playerName, role, key)).orElse(null);
  }

  @Override
  public Optional<Key> getRolePassword(Role role) {
    return Optional.empty();
  }

  @Override
  public boolean supportsDisabling() {
    return true;
  }

  @Override
  public boolean supportsPlayTimes() {
    return true;
  }

  @Override
  public boolean supportsRolePasswords() {
    return false;
  }

  @Override
  public void disablePlayer(Player player, String reason) throws PasswordDatabaseException {
    PlayerDetails details = getPlayerDetails(player.getName());
    if (details == null) {
      throw new IllegalArgumentException(I18N.getText("msg.error.playerNotInDatabase"));
    }

    PlayerDetails newDetails = new PlayerDetails(
        details.name(),
        details.role(),
        details.password(),
        details.publicKeys(),
        reason,
        details.playTimes()
    );
    playerDetails.put(player.getName(), newDetails);

    dirty.set(true);
    writePasswordFile();
  }

  @Override
  public boolean isDisabled(Player player) {
    return getDisabledReason(player).length() > 0;
  }

  @Override
  public String getDisabledReason(Player player) {
    PlayerDetails details = playerDetails.get(player.getName());
    if (details == null) {
      throw new IllegalArgumentException(I18N.getText("msg.error.playerNotInDatabase"));
    }
    return details.disabledReason();
  }

  @Override
  public Set<PlayTime> getPlayTimes(Player player) {
    PlayerDetails details = playerDetails.get(player.getName());
    if (details == null) {
      throw new IllegalArgumentException(I18N.getText("msg.error.playerNotInDatabase"));
    }
    return details.playTimes();
  }

  @Override
  public void setPlayTimes(Player player, Collection<PlayTime> times) throws PasswordDatabaseException {
    PlayerDetails details = playerDetails.get(player.getName());
    if (details == null) {
      throw new IllegalArgumentException(I18N.getText("msg.error.playerNotInDatabase"));
    }

    Set<PlayTime> playTimes = Set.copyOf(times);

    PlayerDetails newDetails = new PlayerDetails(
        details.name(),
        details.role(),
        details.password(),
        details.publicKeys(),
        details.disabledReason(),
        details.playTimes()
    );
    playerDetails.put(player.getName(), newDetails);

    dirty.set(true);
    writePasswordFile();
  }

  @Override
<<<<<<< HEAD
  public AuthMethod getAuthMethod(Player player) {
    return null;
  }

  @Override
  public CompletableFuture<CipherUtil> getPublicKey(Player player, MD5Key md5key)
      throws ExecutionException, InterruptedException {
    PlayerDetails pd = playerDetails.get(player.getName());
    if (pd == null) {
      CompletableFuture.completedFuture(null);
    }

    return CompletableFuture.completedFuture(pd.publicKeys.get(md5key));
=======
  public boolean isPlayerRegistered(String name)
      throws InterruptedException, InvocationTargetException {
    return playerExists(name);
>>>>>>> e40b4781
  }

  @Override
  public Set<Player> getAllPlayers() throws InterruptedException, InvocationTargetException {
    Set<Player> players = new HashSet<>(getOnlinePlayers());

    players.addAll(playerDetails.keySet().stream().map(this::getPlayer).collect(Collectors.toSet()));
    players.addAll(transientPlayerDetails.keySet().stream().map(this::getPlayer).collect(Collectors.toSet()));

    return players;
  }


  public void putPlayer(String name, Role role, String password,
      Set<String> publicKeyStrings, Set<PlayTime> playTimes,
      boolean persisted)
      throws NoSuchAlgorithmException, InvalidKeySpecException, PasswordDatabaseException, NoSuchPaddingException, InvalidKeyException {
    CipherUtil cipherUtil = null;
    if (password != null && password.length() > 0) {
      cipherUtil = CipherUtil.fromSharedKeyNewSalt(password);
    }

    HashMap<MD5Key, CipherUtil> publicKeys = new HashMap<>();
    for (String pk : publicKeyStrings) {
      publicKeys.put(new MD5Key(pk), CipherUtil.fromPublicKeyString(pk));
    }

    PlayerDetails newDetails = new PlayerDetails(
        name,
        role,
        cipherUtil == null ? null : cipherUtil.getKey(),
        publicKeys,
        "",
        playTimes
    );
    if (persisted) {
      playerDetails.put(name, newDetails);
      dirty.set(true);
      writePasswordFile();
    } else {
      transientPlayerDetails.put(name, newDetails);
    }
  }


  private static record PlayerDetails(String name, Role role, CipherUtil.Key password,
                                      Map<MD5Key, CipherUtil> publicKeys,
                                      String disabledReason, Set<PlayTime> playTimes) {}


}<|MERGE_RESOLUTION|>--- conflicted
+++ resolved
@@ -371,7 +371,6 @@
   }
 
   @Override
-<<<<<<< HEAD
   public AuthMethod getAuthMethod(Player player) {
     return null;
   }
@@ -385,11 +384,12 @@
     }
 
     return CompletableFuture.completedFuture(pd.publicKeys.get(md5key));
-=======
+  }
+
+  @Override
   public boolean isPlayerRegistered(String name)
       throws InterruptedException, InvocationTargetException {
     return playerExists(name);
->>>>>>> e40b4781
   }
 
   @Override
