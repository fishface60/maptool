--- conflicted
+++ resolved
@@ -146,34 +146,6 @@
       if (licenseFile.exists()) {
         final File licenseFileFinal = licenseFile;
         EventQueue.invokeLater(
-<<<<<<< HEAD
-            new Runnable() {
-              public void run() {
-                try {
-                  JTextPane pane = new JTextPane();
-                  pane.setPage(licenseFileFinal.toURI().toURL());
-                  JOptionPane.showMessageDialog(
-                      MapTool.getFrame(),
-                      pane,
-                      "License for " + libraryName,
-                      JOptionPane.INFORMATION_MESSAGE);
-                } catch (MalformedURLException e) {
-                  log.error("Could not load license file: " + licenseFileFinal, e);
-                  log.error("Bad path url: " + root.getPath(), e);
-                  MapTool.showMessage(
-                      "dialog.addresource.warn.badpath",
-                      "Error",
-                      JOptionPane.ERROR_MESSAGE,
-                      root.getPath());
-                } catch (IOException e) {
-                  log.error("Could not load license file: " + licenseFileFinal, e);
-                  MapTool.showMessage(
-                      "dialog.addresource.warn.badpath",
-                      "Error",
-                      JOptionPane.ERROR_MESSAGE,
-                      root.getPath());
-                }
-=======
             () -> {
               try {
                 JTextPane pane = new JTextPane();
@@ -187,7 +159,6 @@
                 log.error("Could not load license file: " + licenseFileFinal, e);
               } catch (IOException e) {
                 log.error("Could not load license file: " + licenseFileFinal, e);
->>>>>>> 924df693
               }
             });
       }
