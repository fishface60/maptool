--- conflicted
+++ resolved
@@ -121,13 +121,9 @@
               ExportDataFunctions.getInstance(),
               RESTfulFunctions.getInstance(),
               HeroLabFunctions.getInstance(),
-<<<<<<< HEAD
               LogFunctions.getInstance(),
-              LastRolledFunction.getInstance())
-=======
               LastRolledFunction.getInstance(),
               Base64Functions.getInstance())
->>>>>>> 6380b3ca
           .collect(Collectors.toList());
 
   /** Name and Source or macros that come from chat. */
