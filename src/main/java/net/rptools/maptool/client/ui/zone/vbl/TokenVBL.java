--- conflicted
+++ resolved
@@ -1,15 +1,12 @@
 /*
- * This software Copyright by the RPTools.net development team, and
- * licensed under the Affero GPL Version 3 or, at your option, any later
- * version.
+ * This software Copyright by the RPTools.net development team, and licensed under the Affero GPL
+ * Version 3 or, at your option, any later version.
  *
- * MapTool Source Code is distributed in the hope that it will be
- * useful, but WITHOUT ANY WARRANTY; without even the implied warranty
- * of MERCHANTABILITY or FITNESS FOR A PARTICULAR PURPOSE.
+ * MapTool Source Code is distributed in the hope that it will be useful, but WITHOUT ANY WARRANTY;
+ * without even the implied warranty of MERCHANTABILITY or FITNESS FOR A PARTICULAR PURPOSE.
  *
- * You should have received a copy of the GNU Affero General Public
- * License * along with this source Code.  If not, please visit
- * <http://www.gnu.org/licenses/> and specifically the Affero license
+ * You should have received a copy of the GNU Affero General Public License * along with this source
+ * Code. If not, please visit <http://www.gnu.org/licenses/> and specifically the Affero license
  * text at <http://www.gnu.org/licenses/agpl.html>.
  */
 package net.rptools.maptool.client.ui.zone.vbl;
@@ -21,6 +18,7 @@
 import java.awt.geom.AffineTransform;
 import java.awt.geom.Area;
 import java.awt.image.BufferedImage;
+
 import net.rptools.lib.swing.SwingUtil;
 import net.rptools.maptool.client.MapTool;
 import net.rptools.maptool.client.ui.zone.ZoneRenderer;
@@ -28,379 +26,333 @@
 import net.rptools.maptool.util.ImageManager;
 
 /**
-<<<<<<< HEAD
- * A utility class that creates and returns and Area based on image pixels
-=======
- * A utility class that creates and returns and Area based on image pixels A few convience methods
- * to handle other Token VBL functions
->>>>>>> eb3b3689
+ * <<<<<<< HEAD A utility class that creates and returns and Area based on image pixels ======= A
+ * utility class that creates and returns and Area based on image pixels A few convience methods to
+ * handle other Token VBL functions >>>>>>> merge-from-nerps
  *
  * @author Jamz
  */
 public class TokenVBL {
 
-  /**
-   * A passed token will have it's image asset rendered into an Area based on pixels that have an
-   * Alpha transparency level greater than or equal to the alphaSensitivity parameter.
-   *
-   * @author Jamz
-   * @since 1.4.1.6
-   * @param token
-   * @param alphaSensitivity
-   * @return Area
-   */
-  public static Area createVblArea(Token token, int alphaSensitivity) {
-    BufferedImage image = ImageManager.getImageAndWait(token.getImageAssetId());
-
-    // Future enhancement to create solid token VBL vs VBL with holes, further UI options...
-<<<<<<< HEAD
-    // int detail = 1;
-    // int angle = 15;
-=======
-    // int detail = 5;
-    // int angle = 5;
->>>>>>> eb3b3689
-    // return new Area(makePolyFromImage(image, detail, angle, alphaSensitivity));
-
-    return createVblArea(image, alphaSensitivity);
-  }
-
-<<<<<<< HEAD
-=======
-  /**
-   * This is a convenience method to send the VBL Area to be rendered to the server
-   *
-   * @param renderer Reference to the ZoneRenderer
-   * @param area A valid Area containing VBL polygons
-   * @param erase Set to true to erase the VBL, otherwise draw it
-   */
-  public static Area renderVBL(ZoneRenderer renderer, Area area, boolean erase) {
-    if (renderer == null) return area;
-
-    if (erase) {
-      renderer.getZone().removeTopology(area);
-      MapTool.serverCommand().removeTopology(renderer.getZone().getId(), area);
-    } else {
-      renderer.getZone().addTopology(area);
-      MapTool.serverCommand().addTopology(renderer.getZone().getId(), area);
-    }
-
-    MapTool.getFrame().getCurrentZoneRenderer().getZone().tokenTopologyChanged();
-    renderer.repaint();
-    return null;
-  }
-
-  public static Area getMapVBL_transformed(ZoneRenderer renderer, Token token) {
-    Rectangle footprintBounds = token.getBounds(renderer.getZone());
-    Area newTokenVBL = new Area(footprintBounds);
-    Dimension imgSize = new Dimension(token.getWidth(), token.getHeight());
-    SwingUtil.constrainTo(imgSize, footprintBounds.width, footprintBounds.height);
-    AffineTransform atArea = new AffineTransform();
-
-    double tx, ty, sx, sy;
-
-    // Prepare to reverse all the current token transformations so we can store a
-    // raw untransformed version on the Token
-    if (token.isSnapToScale()) {
-      tx =
-          -newTokenVBL.getBounds().getX()
-              - (int) ((footprintBounds.getWidth() - imgSize.getWidth()) / 2);
-      ty =
-          -newTokenVBL.getBounds().getY()
-              - (int) ((footprintBounds.getHeight() - imgSize.getHeight()) / 2);
-      sx = 1 / (imgSize.getWidth() / token.getWidth());
-      sy = 1 / (imgSize.getHeight() / token.getHeight());
-
-      atArea.concatenate(AffineTransform.getScaleInstance(sx, sy));
-    } else {
-      tx = -newTokenVBL.getBounds().getX();
-      ty = -newTokenVBL.getBounds().getY();
-      sx = 1 / token.getScaleX();
-      sy = 1 / token.getScaleY();
-
-      atArea.concatenate(AffineTransform.getScaleInstance(sx, sy));
-    }
-
-    if (token.getShape() == Token.TokenShape.TOP_DOWN
-        && Math.toRadians(token.getFacingInDegrees()) != 0.0) {
-      // Get the center of the token bounds
-      double rx = newTokenVBL.getBounds2D().getCenterX();
-      double ry = newTokenVBL.getBounds2D().getCenterY();
-
-      // Rotate the area to match the token facing
-      AffineTransform captureArea =
-          AffineTransform.getRotateInstance(Math.toRadians(token.getFacingInDegrees()), rx, ry);
-      newTokenVBL = new Area(captureArea.createTransformedShape(newTokenVBL));
-
-      // Capture the VBL via intersection
-      newTokenVBL.intersect(renderer.getZone().getTopology());
-
-      // Rotate the area back to prep to store on Token
-      captureArea =
-          AffineTransform.getRotateInstance(-Math.toRadians(token.getFacingInDegrees()), rx, ry);
-      newTokenVBL = new Area(captureArea.createTransformedShape(newTokenVBL));
-    } else {
-      // Token will not be rotated so lets just capture the VBL
-      newTokenVBL.intersect(renderer.getZone().getTopology());
-    }
-
-    // Translate the capture to zero out the x,y to store on the Token
-    atArea.concatenate(AffineTransform.getTranslateInstance(tx, ty));
-    newTokenVBL = new Area(atArea.createTransformedShape(newTokenVBL));
-
-    // Lets account for flipped images...
-    atArea = new AffineTransform();
-    if (token.isFlippedX()) {
-      atArea.concatenate(AffineTransform.getScaleInstance(-1.0, 1.0));
-      atArea.concatenate(AffineTransform.getTranslateInstance(-token.getWidth(), 0));
-    }
-
-    if (token.isFlippedY()) {
-      atArea.concatenate(AffineTransform.getScaleInstance(1.0, -1.0));
-      atArea.concatenate(AffineTransform.getTranslateInstance(0, -token.getHeight()));
-    }
-
-    // Do any final transformations for flipped images
-    newTokenVBL = new Area(atArea.createTransformedShape(newTokenVBL));
-
-    return newTokenVBL;
-  }
-
-  public static Area getVBL_underToken(ZoneRenderer renderer, Token token) {
-    Rectangle footprintBounds = token.getBounds(renderer.getZone());
-    Area newTokenVBL = new Area(footprintBounds);
-    Dimension imgSize = new Dimension(token.getWidth(), token.getHeight());
-    SwingUtil.constrainTo(imgSize, footprintBounds.width, footprintBounds.height);
-    AffineTransform atArea = new AffineTransform();
-
-    double sx, sy;
-
-    if (token.isSnapToScale()) {
-      sx = 1 / (imgSize.getWidth() / token.getWidth());
-      sy = 1 / (imgSize.getHeight() / token.getHeight());
-
-      atArea.concatenate(AffineTransform.getScaleInstance(sx, sy));
-    } else {
-      sx = 1 / token.getScaleX();
-      sy = 1 / token.getScaleY();
-
-      atArea.concatenate(AffineTransform.getScaleInstance(sx, sy));
-    }
-
-    if (token.getShape() == Token.TokenShape.TOP_DOWN
-        && Math.toRadians(token.getFacingInDegrees()) != 0.0) {
-      // Get the center of the token bounds
-      double rx = newTokenVBL.getBounds2D().getCenterX();
-      double ry = newTokenVBL.getBounds2D().getCenterY();
-
-      // Rotate the area to match the token facing
-      AffineTransform captureArea =
-          AffineTransform.getRotateInstance(Math.toRadians(token.getFacingInDegrees()), rx, ry);
-      newTokenVBL = new Area(captureArea.createTransformedShape(newTokenVBL));
-
-      // Capture the VBL via intersection
-      newTokenVBL.intersect(renderer.getZone().getTopology());
-    } else {
-      // Token will not be rotated so lets just capture the VBL
-      newTokenVBL.intersect(renderer.getZone().getTopology());
-    }
-
-    return newTokenVBL;
-  }
-
->>>>>>> eb3b3689
-  private static Area createVblArea(BufferedImage image, int alphaSensitivity) {
-    // Assumes all colors form the VBL Area, eg everything except transparent pixels with alpha >=
-    // alphaSensitivity
-    if (image == null) return null;
-
-    Area vblArea = new Area();
-    Rectangle vblRectangle;
-    int y1, y2;
-
-    for (int x = 0; x < image.getWidth(); x++) {
-      y1 = 99;
-      y2 = -1;
-      for (int y = 0; y < image.getHeight(); y++) {
-        Color pixelColor = new Color(image.getRGB(x, y), true);
-        if (pixelColor.getAlpha() >= alphaSensitivity) {
-          if (y1 == 99) {
-            y1 = y;
-            y2 = y;
-          }
-          if (y > (y2 + 1)) {
-            vblRectangle = new Rectangle(x, y1, 1, y2 - y1);
-            vblArea.add(new Area(vblRectangle));
-            y1 = y;
-            y2 = y;
-          }
-          y2 = y;
-        }
-      }
-      if ((y2 - y1) >= 0) {
-        vblRectangle = new Rectangle(x, y1, 1, y2 - y1 + 1);
-        vblArea.add(new Area(vblRectangle));
-      }
-    }
-
-    if (vblArea.isEmpty()) return null;
-    else return vblArea;
-  }
-
-  private static Polygon makePolyFromImage(
-      BufferedImage image, int detail, int angle, int alphaSensitivity) {
-
-    // creates an outline of a transparent image, points are stored in an array
-    // arg0 - BufferedImage source image
-    // arg1 - Int detail (lower = better)
-    // arg2 - Int angle threshold in degrees (will remove points with angle differences below this
-    // level; 15 is a good value)
-    // making this larger will make the body faster but less accurate;
-
-    int w = image.getWidth(null);
-    int h = image.getHeight(null);
-
-    // increase array size from 255 if needed
-<<<<<<< HEAD
-    int[] vertex_x = new int[255], vertex_y = new int[255], vertex_k = new int[255];
-=======
-    int[] vertex_x = new int[2555], vertex_y = new int[2555], vertex_k = new int[2555];
->>>>>>> eb3b3689
-
-    int numPoints = 0, tx = 0, ty = 0, fy = -1, lx = 0, ly = 0;
-    vertex_x[0] = 0;
-    vertex_y[0] = 0;
-    vertex_k[0] = 1;
-
-    for (tx = 0; tx < w; tx += detail)
-<<<<<<< HEAD
-      for (ty = 0; ty < h; ty += 1)
-        if ((image.getRGB(tx, ty) >> 24) != 0x00) {
-=======
-      for (ty = 0; ty < h; ty += 1) {
-        // if ((image.getRGB(tx, ty) >> 24) != 0x00) {
-        Color pixelColor = new Color(image.getRGB(tx, ty), true);
-        if (pixelColor.getAlpha() >= alphaSensitivity) {
->>>>>>> eb3b3689
-          vertex_x[numPoints] = tx;
-          vertex_y[numPoints] = h - ty;
-          vertex_k[numPoints] = 1;
-          numPoints++;
-          if (fy < 0) fy = ty;
-          lx = tx;
-          ly = ty;
-          break;
-        }
-<<<<<<< HEAD
-
-    for (ty = 0; ty < h; ty += detail)
-      for (tx = w - 1; tx >= 0; tx -= 1)
-        if ((image.getRGB(tx, ty) >> 24) != 0x00 && ty > ly) {
-=======
-      }
-
-    for (ty = 0; ty < h; ty += detail)
-      for (tx = w - 1; tx >= 0; tx -= 1) {
-        Color pixelColor = new Color(image.getRGB(tx, ty), true);
-        // if ((image.getRGB(tx, ty) >> 24) != 0x00 && ty > ly) {
-        if (pixelColor.getAlpha() >= alphaSensitivity && ty > ly) {
->>>>>>> eb3b3689
-          vertex_x[numPoints] = tx;
-          vertex_y[numPoints] = h - ty;
-          vertex_k[numPoints] = 1;
-          numPoints++;
-          lx = tx;
-          ly = ty;
-          break;
-        }
-<<<<<<< HEAD
-
-    for (tx = w - 1; tx >= 0; tx -= detail)
-      for (ty = h - 1; ty >= 0; ty -= 1)
-        if ((image.getRGB(tx, ty) >> 24) != 0x00 && tx < lx) {
-=======
-      }
-
-    for (tx = w - 1; tx >= 0; tx -= detail)
-      for (ty = h - 1; ty >= 0; ty -= 1) {
-        Color pixelColor = new Color(image.getRGB(tx, ty), true);
-        if (pixelColor.getAlpha() >= alphaSensitivity && tx < lx) {
->>>>>>> eb3b3689
-          vertex_x[numPoints] = tx;
-          vertex_y[numPoints] = h - ty;
-          vertex_k[numPoints] = 1;
-          numPoints++;
-          lx = tx;
-          ly = ty;
-          break;
-        }
-<<<<<<< HEAD
-
-    for (ty = h - 1; ty >= 0; ty -= detail)
-      for (tx = 0; tx < w; tx += 1)
-        if ((image.getRGB(tx, ty) >> 24) != 0x00 && ty < ly && ty > fy) {
-=======
-      }
-
-    for (ty = h - 1; ty >= 0; ty -= detail)
-      for (tx = 0; tx < w; tx += 1) {
-        Color pixelColor = new Color(image.getRGB(tx, ty), true);
-        // if ((image.getRGB(tx, ty) >> 24) != 0x00 && ty < ly && ty > fy) {
-        if (pixelColor.getAlpha() >= alphaSensitivity && ty < ly && ty > fy) {
->>>>>>> eb3b3689
-          vertex_x[numPoints] = tx;
-          vertex_y[numPoints] = h - ty;
-          vertex_k[numPoints] = 1;
-          numPoints++;
-          lx = tx;
-          ly = ty;
-          break;
-        }
-<<<<<<< HEAD
-=======
-      }
->>>>>>> eb3b3689
-
-    double ang1, ang2;
-
-    for (int i = 0; i < numPoints - 2; i++) {
-      ang1 = PointDirection(vertex_x[i], vertex_y[i], vertex_x[i + 1], vertex_y[i + 1]);
-      ang2 = PointDirection(vertex_x[i + 1], vertex_y[i + 1], vertex_x[i + 2], vertex_y[i + 2]);
-      if (Math.abs(ang1 - ang2) <= angle) vertex_k[i + 1] = 0;
-    }
-
-    ang1 =
-        PointDirection(
-            vertex_x[numPoints - 2],
-            vertex_y[numPoints - 2],
-            vertex_x[numPoints - 1],
-            vertex_y[numPoints - 1]);
-    ang2 =
-        PointDirection(vertex_x[numPoints - 1], vertex_y[numPoints - 1], vertex_x[0], vertex_y[0]);
-
-    if (Math.abs(ang1 - ang2) <= angle) vertex_k[numPoints - 1] = 0;
-
-    ang1 =
-        PointDirection(vertex_x[numPoints - 1], vertex_y[numPoints - 1], vertex_x[0], vertex_y[0]);
-    ang2 = PointDirection(vertex_x[0], vertex_y[0], vertex_x[1], vertex_y[1]);
-
-    if (Math.abs(ang1 - ang2) <= angle) vertex_k[0] = 0;
-
-    int n = 0;
-    for (int i = 0; i < numPoints; i++) if (vertex_k[i] == 1) n++;
-
-    Polygon poly = new Polygon();
-
-    for (int i = 0; i < numPoints; i++)
-      if (vertex_k[i] == 1) {
-        poly.addPoint(vertex_x[i], h - vertex_y[i]);
-        n++;
-      }
-
-    return poly;
-  }
-
-  private static double PointDirection(double xfrom, double yfrom, double xto, double yto) {
-    return Math.atan2(yto - yfrom, xto - xfrom) * 180 / Math.PI;
-  }
+    /**
+     * A passed token will have it's image asset rendered into an Area based on pixels that have an
+     * Alpha transparency level greater than or equal to the alphaSensitivity parameter.
+     *
+     * @author Jamz
+     * @since 1.4.1.6
+     * @param token
+     * @param alphaSensitivity
+     * @return Area
+     */
+    public static Area createVblArea(Token token, int alphaSensitivity) {
+        BufferedImage image = ImageManager.getImageAndWait(token.getImageAssetId());
+
+        // Future enhancement to create solid token VBL vs VBL with holes, further UI options...
+        // int detail = 5;
+        // int angle = 5;
+        // return new Area(makePolyFromImage(image, detail, angle, alphaSensitivity));
+
+        return createVblArea(image, alphaSensitivity);
+    }
+
+    /**
+     * This is a convenience method to send the VBL Area to be rendered to the server
+     *
+     * @param renderer
+     *            Reference to the ZoneRenderer
+     * @param area
+     *            A valid Area containing VBL polygons
+     * @param erase
+     *            Set to true to erase the VBL, otherwise draw it
+     */
+    public static Area renderVBL(ZoneRenderer renderer, Area area, boolean erase) {
+        if (renderer == null)
+            return area;
+
+        if (erase) {
+            renderer.getZone().removeTopology(area);
+            MapTool.serverCommand().removeTopology(renderer.getZone().getId(), area);
+        } else {
+            renderer.getZone().addTopology(area);
+            MapTool.serverCommand().addTopology(renderer.getZone().getId(), area);
+        }
+
+        MapTool.getFrame().getCurrentZoneRenderer().getZone().tokenTopologyChanged();
+        renderer.repaint();
+        return null;
+    }
+
+    public static Area getMapVBL_transformed(ZoneRenderer renderer, Token token) {
+        Rectangle footprintBounds = token.getBounds(renderer.getZone());
+        Area newTokenVBL = new Area(footprintBounds);
+        Dimension imgSize = new Dimension(token.getWidth(), token.getHeight());
+        SwingUtil.constrainTo(imgSize, footprintBounds.width, footprintBounds.height);
+        AffineTransform atArea = new AffineTransform();
+
+        double tx, ty, sx, sy;
+
+        // Prepare to reverse all the current token transformations so we can store a
+        // raw untransformed version on the Token
+        if (token.isSnapToScale()) {
+            tx = -newTokenVBL.getBounds().getX() - (int) ((footprintBounds.getWidth() - imgSize.getWidth()) / 2);
+            ty = -newTokenVBL.getBounds().getY() - (int) ((footprintBounds.getHeight() - imgSize.getHeight()) / 2);
+            sx = 1 / (imgSize.getWidth() / token.getWidth());
+            sy = 1 / (imgSize.getHeight() / token.getHeight());
+
+            atArea.concatenate(AffineTransform.getScaleInstance(sx, sy));
+        } else {
+            tx = -newTokenVBL.getBounds().getX();
+            ty = -newTokenVBL.getBounds().getY();
+            sx = 1 / token.getScaleX();
+            sy = 1 / token.getScaleY();
+
+            atArea.concatenate(AffineTransform.getScaleInstance(sx, sy));
+        }
+
+        if (token.getShape() == Token.TokenShape.TOP_DOWN && Math.toRadians(token.getFacingInDegrees()) != 0.0) {
+            // Get the center of the token bounds
+            double rx = newTokenVBL.getBounds2D().getCenterX();
+            double ry = newTokenVBL.getBounds2D().getCenterY();
+
+            // Rotate the area to match the token facing
+            AffineTransform captureArea = AffineTransform.getRotateInstance(Math.toRadians(token.getFacingInDegrees()), rx, ry);
+            newTokenVBL = new Area(captureArea.createTransformedShape(newTokenVBL));
+
+            // Capture the VBL via intersection
+            newTokenVBL.intersect(renderer.getZone().getTopology());
+
+            // Rotate the area back to prep to store on Token
+            captureArea = AffineTransform.getRotateInstance(-Math.toRadians(token.getFacingInDegrees()), rx, ry);
+            newTokenVBL = new Area(captureArea.createTransformedShape(newTokenVBL));
+        } else {
+            // Token will not be rotated so lets just capture the VBL
+            newTokenVBL.intersect(renderer.getZone().getTopology());
+        }
+
+        // Translate the capture to zero out the x,y to store on the Token
+        atArea.concatenate(AffineTransform.getTranslateInstance(tx, ty));
+        newTokenVBL = new Area(atArea.createTransformedShape(newTokenVBL));
+
+        // Lets account for flipped images...
+        atArea = new AffineTransform();
+        if (token.isFlippedX()) {
+            atArea.concatenate(AffineTransform.getScaleInstance(-1.0, 1.0));
+            atArea.concatenate(AffineTransform.getTranslateInstance(-token.getWidth(), 0));
+        }
+
+        if (token.isFlippedY()) {
+            atArea.concatenate(AffineTransform.getScaleInstance(1.0, -1.0));
+            atArea.concatenate(AffineTransform.getTranslateInstance(0, -token.getHeight()));
+        }
+
+        // Do any final transformations for flipped images
+        newTokenVBL = new Area(atArea.createTransformedShape(newTokenVBL));
+
+        return newTokenVBL;
+    }
+
+    public static Area getVBL_underToken(ZoneRenderer renderer, Token token) {
+        Rectangle footprintBounds = token.getBounds(renderer.getZone());
+        Area newTokenVBL = new Area(footprintBounds);
+        Dimension imgSize = new Dimension(token.getWidth(), token.getHeight());
+        SwingUtil.constrainTo(imgSize, footprintBounds.width, footprintBounds.height);
+        AffineTransform atArea = new AffineTransform();
+
+        double sx, sy;
+
+        if (token.isSnapToScale()) {
+            sx = 1 / (imgSize.getWidth() / token.getWidth());
+            sy = 1 / (imgSize.getHeight() / token.getHeight());
+
+            atArea.concatenate(AffineTransform.getScaleInstance(sx, sy));
+        } else {
+            sx = 1 / token.getScaleX();
+            sy = 1 / token.getScaleY();
+
+            atArea.concatenate(AffineTransform.getScaleInstance(sx, sy));
+        }
+
+        if (token.getShape() == Token.TokenShape.TOP_DOWN && Math.toRadians(token.getFacingInDegrees()) != 0.0) {
+            // Get the center of the token bounds
+            double rx = newTokenVBL.getBounds2D().getCenterX();
+            double ry = newTokenVBL.getBounds2D().getCenterY();
+
+            // Rotate the area to match the token facing
+            AffineTransform captureArea = AffineTransform.getRotateInstance(Math.toRadians(token.getFacingInDegrees()), rx, ry);
+            newTokenVBL = new Area(captureArea.createTransformedShape(newTokenVBL));
+
+            // Capture the VBL via intersection
+            newTokenVBL.intersect(renderer.getZone().getTopology());
+        } else {
+            // Token will not be rotated so lets just capture the VBL
+            newTokenVBL.intersect(renderer.getZone().getTopology());
+        }
+
+        return newTokenVBL;
+    }
+
+    private static Area createVblArea(BufferedImage image, int alphaSensitivity) {
+        // Assumes all colors form the VBL Area, eg everything except transparent pixels with alpha
+        // >=
+        // alphaSensitivity
+        if (image == null)
+            return null;
+
+        Area vblArea = new Area();
+        Rectangle vblRectangle;
+        int y1, y2;
+
+        for (int x = 0; x < image.getWidth(); x++) {
+            y1 = 99;
+            y2 = -1;
+            for (int y = 0; y < image.getHeight(); y++) {
+                Color pixelColor = new Color(image.getRGB(x, y), true);
+                if (pixelColor.getAlpha() >= alphaSensitivity) {
+                    if (y1 == 99) {
+                        y1 = y;
+                        y2 = y;
+                    }
+                    if (y > (y2 + 1)) {
+                        vblRectangle = new Rectangle(x, y1, 1, y2 - y1);
+                        vblArea.add(new Area(vblRectangle));
+                        y1 = y;
+                        y2 = y;
+                    }
+                    y2 = y;
+                }
+            }
+            if ((y2 - y1) >= 0) {
+                vblRectangle = new Rectangle(x, y1, 1, y2 - y1 + 1);
+                vblArea.add(new Area(vblRectangle));
+            }
+        }
+
+        if (vblArea.isEmpty())
+            return null;
+        else
+            return vblArea;
+    }
+
+    private static Polygon makePolyFromImage(BufferedImage image, int detail, int angle, int alphaSensitivity) {
+
+        // creates an outline of a transparent image, points are stored in an array
+        // arg0 - BufferedImage source image
+        // arg1 - Int detail (lower = better)
+        // arg2 - Int angle threshold in degrees (will remove points with angle differences below
+        // this
+        // level; 15 is a good value)
+        // making this larger will make the body faster but less accurate;
+
+        int w = image.getWidth(null);
+        int h = image.getHeight(null);
+
+        // increase array size from 255 if needed
+        int[] vertex_x = new int[2555], vertex_y = new int[2555], vertex_k = new int[2555];
+
+        int numPoints = 0, tx = 0, ty = 0, fy = -1, lx = 0, ly = 0;
+        vertex_x[0] = 0;
+        vertex_y[0] = 0;
+        vertex_k[0] = 1;
+
+        for (tx = 0; tx < w; tx += detail)
+            for (ty = 0; ty < h; ty += 1) {
+                // if ((image.getRGB(tx, ty) >> 24) != 0x00) {
+                Color pixelColor = new Color(image.getRGB(tx, ty), true);
+                if (pixelColor.getAlpha() >= alphaSensitivity) {
+                    vertex_x[numPoints] = tx;
+                    vertex_y[numPoints] = h - ty;
+                    vertex_k[numPoints] = 1;
+                    numPoints++;
+                    if (fy < 0)
+                        fy = ty;
+                    lx = tx;
+                    ly = ty;
+                    break;
+                }
+            }
+
+        for (ty = 0; ty < h; ty += detail)
+            for (tx = w - 1; tx >= 0; tx -= 1) {
+                Color pixelColor = new Color(image.getRGB(tx, ty), true);
+                // if ((image.getRGB(tx, ty) >> 24) != 0x00 && ty > ly) {
+                if (pixelColor.getAlpha() >= alphaSensitivity && ty > ly) {
+                    vertex_x[numPoints] = tx;
+                    vertex_y[numPoints] = h - ty;
+                    vertex_k[numPoints] = 1;
+                    numPoints++;
+                    lx = tx;
+                    ly = ty;
+                    break;
+                }
+            }
+
+        for (tx = w - 1; tx >= 0; tx -= detail)
+            for (ty = h - 1; ty >= 0; ty -= 1) {
+                Color pixelColor = new Color(image.getRGB(tx, ty), true);
+                if (pixelColor.getAlpha() >= alphaSensitivity && tx < lx) {
+                    vertex_x[numPoints] = tx;
+                    vertex_y[numPoints] = h - ty;
+                    vertex_k[numPoints] = 1;
+                    numPoints++;
+                    lx = tx;
+                    ly = ty;
+                    break;
+                }
+            }
+
+        for (ty = h - 1; ty >= 0; ty -= detail)
+            for (tx = 0; tx < w; tx += 1) {
+                Color pixelColor = new Color(image.getRGB(tx, ty), true);
+                // if ((image.getRGB(tx, ty) >> 24) != 0x00 && ty < ly && ty > fy) {
+                if (pixelColor.getAlpha() >= alphaSensitivity && ty < ly && ty > fy) {
+                    vertex_x[numPoints] = tx;
+                    vertex_y[numPoints] = h - ty;
+                    vertex_k[numPoints] = 1;
+                    numPoints++;
+                    lx = tx;
+                    ly = ty;
+                    break;
+                }
+            }
+
+        double ang1, ang2;
+
+        for (int i = 0; i < numPoints - 2; i++) {
+            ang1 = PointDirection(vertex_x[i], vertex_y[i], vertex_x[i + 1], vertex_y[i + 1]);
+            ang2 = PointDirection(vertex_x[i + 1], vertex_y[i + 1], vertex_x[i + 2], vertex_y[i + 2]);
+            if (Math.abs(ang1 - ang2) <= angle)
+                vertex_k[i + 1] = 0;
+        }
+
+        ang1 = PointDirection(vertex_x[numPoints - 2], vertex_y[numPoints - 2], vertex_x[numPoints - 1], vertex_y[numPoints - 1]);
+        ang2 = PointDirection(vertex_x[numPoints - 1], vertex_y[numPoints - 1], vertex_x[0], vertex_y[0]);
+
+        if (Math.abs(ang1 - ang2) <= angle)
+            vertex_k[numPoints - 1] = 0;
+
+        ang1 = PointDirection(vertex_x[numPoints - 1], vertex_y[numPoints - 1], vertex_x[0], vertex_y[0]);
+        ang2 = PointDirection(vertex_x[0], vertex_y[0], vertex_x[1], vertex_y[1]);
+
+        if (Math.abs(ang1 - ang2) <= angle)
+            vertex_k[0] = 0;
+
+        int n = 0;
+        for (int i = 0; i < numPoints; i++)
+            if (vertex_k[i] == 1)
+                n++;
+
+        Polygon poly = new Polygon();
+
+        for (int i = 0; i < numPoints; i++)
+            if (vertex_k[i] == 1) {
+                poly.addPoint(vertex_x[i], h - vertex_y[i]);
+                n++;
+            }
+
+        return poly;
+    }
+
+    private static double PointDirection(double xfrom, double yfrom, double xto, double yto) {
+        return Math.atan2(yto - yfrom, xto - xfrom) * 180 / Math.PI;
+    }
 }