/*
 * This software Copyright by the RPTools.net development team, and
 * licensed under the Affero GPL Version 3 or, at your option, any later
 * version.
 *
 * MapTool Source Code is distributed in the hope that it will be
 * useful, but WITHOUT ANY WARRANTY; without even the implied warranty
 * of MERCHANTABILITY or FITNESS FOR A PARTICULAR PURPOSE.
 *
 * You should have received a copy of the GNU Affero General Public
 * License * along with this source Code.  If not, please visit
 * <http://www.gnu.org/licenses/> and specifically the Affero license
 * text at <http://www.gnu.org/licenses/agpl.html>.
 */
package net.rptools.maptool.client.ui.commandpanel;

import java.awt.Color;
import java.awt.EventQueue;
import java.awt.GridLayout;
import java.awt.Rectangle;
import java.awt.event.ComponentEvent;
import java.awt.event.ComponentListener;
import java.awt.event.MouseEvent;
import java.awt.event.MouseMotionAdapter;
import java.io.IOException;
import java.util.Arrays;
import java.util.HashSet;
import java.util.regex.Matcher;
import java.util.regex.Pattern;
import javax.swing.JEditorPane;
import javax.swing.JPanel;
import javax.swing.JScrollPane;
import javax.swing.ToolTipManager;
import javax.swing.event.HyperlinkEvent;
import javax.swing.text.BadLocationException;
import javax.swing.text.Element;
import javax.swing.text.html.HTMLDocument;
import javax.swing.text.html.StyleSheet;
import net.rptools.lib.sound.SoundManager;
import net.rptools.maptool.client.AppPreferences;
import net.rptools.maptool.client.MapTool;
import net.rptools.maptool.client.functions.MacroLinkFunction;
import net.rptools.maptool.client.swing.MessagePanelEditorKit;
import net.rptools.maptool.model.TextMessage;

public class MessagePanel extends JPanel {

  private final JScrollPane scrollPane;
  private final HTMLDocument document;
  private final JEditorPane textPane;

  private static final String SND_MESSAGE_RECEIVED = "messageReceived";

  /** From ImageView */
  private static final String IMAGE_CACHE_PROPERTY = "imageCache";

  public static final Pattern URL_PATTERN =
      Pattern.compile("([^:]*)://([^/]*)/([^?]*)(?:\\?(.*))?");

  public MessagePanel() {
    setLayout(new GridLayout());

    textPane = new JEditorPane();
    textPane.setEditable(false);
    textPane.setEditorKit(new MessagePanelEditorKit());
    textPane.addComponentListener(
        new ComponentListener() {
          public void componentHidden(ComponentEvent e) {}

          public void componentMoved(ComponentEvent e) {}

          public void componentResized(ComponentEvent e) {
            // Jump to the bottom on new text
            if (!MapTool.getFrame().getCommandPanel().getScrollLockButton().isSelected()) {
              Rectangle rowBounds = new Rectangle(0, textPane.getSize().height, 1, 1);
              textPane.scrollRectToVisible(rowBounds);
            }
          }

          public void componentShown(ComponentEvent e) {}
        });
    textPane.addHyperlinkListener(
        e -> {
          if (e.getEventType() == HyperlinkEvent.EventType.ACTIVATED) {
            if (e.getURL() != null) {
              MapTool.showDocument(e.getURL().toString());
            } else if (e.getDescription().startsWith("#")) {
              textPane.scrollToReference(e.getDescription().substring(1)); // scroll to the anchor
            } else {
              Matcher m = URL_PATTERN.matcher(e.getDescription());
              if (m.matches()) {
                if (m.group(1).equalsIgnoreCase("macro")) {
                  MacroLinkFunction.runMacroLink(e.getDescription());
                }
              }
            }
          }
        });
    ToolTipManager.sharedInstance().registerComponent(textPane);

    document = (HTMLDocument) textPane.getDocument();

    // Initialize and prepare for usage
    refreshRenderer();

    scrollPane =
        new JScrollPane(
            textPane,
            JScrollPane.VERTICAL_SCROLLBAR_AS_NEEDED,
            JScrollPane.HORIZONTAL_SCROLLBAR_NEVER);
    scrollPane.setBorder(null);
    scrollPane.getViewport().setBorder(null);
    scrollPane.getViewport().setBackground(Color.white);
    scrollPane
        .getVerticalScrollBar()
        .addMouseMotionListener(
            new MouseMotionAdapter() {
              @Override
              public void mouseDragged(MouseEvent e) {

                boolean lock =
                    (scrollPane.getSize().height + scrollPane.getVerticalScrollBar().getValue())
                        < scrollPane.getVerticalScrollBar().getMaximum();

                // The user has manually scrolled the scrollbar, Scroll lock time baby !
                MapTool.getFrame().getCommandPanel().getScrollLockButton().setSelected(lock);
              }
            });

    add(scrollPane);
    clearMessages();

    SoundManager.registerSoundEvent(SND_MESSAGE_RECEIVED, SoundManager.getRegisteredSound("Clink"));
  }

  public void refreshRenderer() {
    // Create the style
    StyleSheet style = document.getStyleSheet();
    style.addRule(
        "body { font-family: sans-serif; font-size: " + AppPreferences.getFontSize() + "pt}");
    style.addRule("div {margin-bottom: 5px}");
    style.addRule("span.roll {background:#efefef}");
    setTrustedMacroPrefixColors(
        AppPreferences.getTrustedPrefixFG(), AppPreferences.getTrustedPrefixBG());
    repaint();
  }

  public void setTrustedMacroPrefixColors(Color foreground, Color background) {
    StringBuilder sb = new StringBuilder();
    sb.append("span.trustedPrefix {background: #")
        .append(String.format("%06X", (background.getRGB() & 0xFFFFFF)));
    sb.append("; color: #")
        .append(String.format("%06X", (foreground.getRGB() & 0xFFFFFF)))
        .append("}");
    StyleSheet style = document.getStyleSheet();
    style.addRule(sb.toString());
    repaint();
  }

  public String getMessagesText() {

    return textPane.getText();
  }

  public void clearMessages() {
    EventQueue.invokeLater(
        () -> {
          textPane.setText("<html><body id=\"body\"></body></html>");
          ((MessagePanelEditorKit) textPane.getEditorKit()).flush();
        });
  }

  /*
   * We use ASCII control characters to mark off the rolls so that there's no limitation on what (printable) characters the output can include Rolls look like "\036roll output\036" or
   * "\036tooltip\037roll output\036" or "\036\001format info\002roll output\036" or "\036\001format info\002tooltip\037roll output\036"
   */
  private static Pattern roll_pattern =
      Pattern.compile("\036(?:\001([^\002]*)\002)?([^\036\037]*)(?:\037([^\036]*))?\036");

  public void addMessage(final TextMessage message) {
    EventQueue.invokeLater(
        () -> {
          String output;

          {
            StringBuffer text = new StringBuffer();
            Matcher m = roll_pattern.matcher(message.getMessage());
            while (m.find()) {
              HashSet<String> options = new HashSet<String>();
              if (m.group(1) != null) {
                options.addAll(Arrays.asList(m.group(1).split(",")));

                if (!options.contains("w") && !options.contains("g") && !options.contains("s"))
                  ; // visible for everyone
                else if (options.contains("w:" + MapTool.getPlayer().getName().toLowerCase()))
                  ; // visible for this player
                else if (options.contains("g") && MapTool.getPlayer().isGM()) ; // visible for GMs
                else if (options.contains("s")
                    && message.getSource().equals(MapTool.getPlayer().getName()))
                  ; // visible to the player who sent it
                else {
                  m.appendReplacement(text, ""); // not visible for this player
                  continue;
                }
              }
              String replacement = null;
              if (m.group(3) != null) {
                if (!options.contains("st") && !options.contains("gt")
                    || options.contains("st")
                        && message.getSource().equals(MapTool.getPlayer().getName())
                    || options.contains("gt") && MapTool.getPlayer().isGM())
                  replacement = "<span class='roll' title='&#171; $2 &#187;'>$3</span>";
                else replacement = "$3";
              } else if (options.contains("u")) replacement = "&#171; $2 &#187;";
              else if (options.contains("r")) replacement = "$2";
              else
                replacement =
                    "&#171;<span class='roll' style='color:blue'>&nbsp;$2&nbsp;</span>&#187;";
              m.appendReplacement(text, replacement);
            }
            m.appendTail(text);
            output = text.toString();
          }
          // Auto inline expansion for {HTTP|HTTPS} URLs
          // output = output.replaceAll("(^|\\s|>|\002)(https?://[\\w.%-/~?&+#=]+)", "$1<a
          // href='$2'>$2</a>");
          output =
              output.replaceAll("(^|\\s|>|\002)(https?://[^<>\002\003]+)", "$1<a href='$2'>$2</a>");

          if (!message.getSource().equals(MapTool.getPlayer().getName())) {
            // TODO change this so 'macro' is case-insensitive
            Matcher m =
                Pattern.compile(
                        "href=([\"'])\\s*(macro://(?:[^/]*)/(?:[^?]*)(?:\\?(?:.*?))?)\\1\\s*",
                        Pattern.CASE_INSENSITIVE)
                    .matcher(output);
            while (m.find()) {
              MacroLinkFunction.getInstance().processMacroLink(m.group(2));
            }
          }
          // if rolls not being visible to this user result in an empty message, display nothing
          // TODO The leading and trailing '.*' are probably not needed -- test this before
          // removing them
          if (!output.matches(".*\002\\s*\003.*")) {
            output = output.replaceAll("\002|\003", "");

            try {
              Element element = document.getElement("body");
              document.insertBeforeEnd(element, "<div>" + output + "</div>");

<<<<<<< HEAD
                if (!message.getSource().equals(MapTool.getPlayer().getName())) {
                  MapTool.playSound(SND_MESSAGE_RECEIVED);
                }
              } catch (IOException | BadLocationException ioe) {
                ioe.printStackTrace();
=======
              if (!message.getSource().equals(MapTool.getPlayer().getName())) {
                MapTool.playSound(SND_MESSAGE_RECEIVED);
>>>>>>> 924df693
              }
            } catch (IOException ioe) {
              ioe.printStackTrace();
            } catch (BadLocationException ble) {
              ble.printStackTrace();
            }
          }
        });
  }
}<|MERGE_RESOLUTION|>--- conflicted
+++ resolved
@@ -247,22 +247,11 @@
             try {
               Element element = document.getElement("body");
               document.insertBeforeEnd(element, "<div>" + output + "</div>");
-
-<<<<<<< HEAD
-                if (!message.getSource().equals(MapTool.getPlayer().getName())) {
-                  MapTool.playSound(SND_MESSAGE_RECEIVED);
-                }
-              } catch (IOException | BadLocationException ioe) {
-                ioe.printStackTrace();
-=======
               if (!message.getSource().equals(MapTool.getPlayer().getName())) {
                 MapTool.playSound(SND_MESSAGE_RECEIVED);
->>>>>>> 924df693
-              }
-            } catch (IOException ioe) {
+              }
+            } catch (IOException | BadLocationException ioe) {
               ioe.printStackTrace();
-            } catch (BadLocationException ble) {
-              ble.printStackTrace();
             }
           }
         });
