<?xml version="1.0" encoding="UTF-8"?>
<form xmlns="http://www.intellij.com/uidesigner/form/" version="1" bind-to-class="net.rptools.maptool.client.ui.addon.AddOnLibrariesDialogView">
  <grid id="cbd77" binding="contentPane" layout-manager="GridLayoutManager" row-count="2" column-count="1" same-size-horizontally="true" same-size-vertically="false" hgap="-1" vgap="-1">
    <margin top="10" left="5" bottom="10" right="5"/>
    <constraints>
      <xy x="48" y="6" width="1010" height="692"/>
    </constraints>
    <properties>
      <minimumSize width="800" height="400"/>
    </properties>
    <border type="none"/>
    <children>
      <grid id="e3588" layout-manager="GridLayoutManager" row-count="1" column-count="1" same-size-horizontally="false" same-size-vertically="false" hgap="-1" vgap="-1">
        <margin top="0" left="0" bottom="0" right="0"/>
        <constraints>
          <grid row="0" column="0" row-span="1" col-span="1" vsize-policy="7" hsize-policy="7" anchor="0" fill="3" indent="0" use-parent-layout="false">
            <minimum-size width="800" height="-1"/>
            <preferred-size width="800" height="450"/>
          </grid>
        </constraints>
        <properties/>
        <border type="none"/>
        <children>
          <tabbedpane id="5b0eb" binding="tabbedPane">
            <constraints>
              <grid row="0" column="0" row-span="1" col-span="1" vsize-policy="7" hsize-policy="7" anchor="0" fill="3" indent="0" use-parent-layout="false">
                <minimum-size width="700" height="-1"/>
                <preferred-size width="800" height="200"/>
              </grid>
            </constraints>
            <properties/>
            <border type="none"/>
            <children>
              <grid id="4dea1" layout-manager="GridLayoutManager" row-count="1" column-count="1" same-size-horizontally="false" same-size-vertically="false" hgap="-1" vgap="-1">
                <margin top="0" left="0" bottom="0" right="0"/>
                <constraints>
                  <tabbedpane title-resource-bundle="net/rptools/maptool/language/i18n" title-key="library.dialog.library.label"/>
                </constraints>
                <properties/>
                <border type="none"/>
                <children>
                  <splitpane id="2eba3">
                    <constraints>
                      <grid row="0" column="0" row-span="1" col-span="1" vsize-policy="3" hsize-policy="7" anchor="0" fill="3" indent="0" use-parent-layout="false">
                        <preferred-size width="800" height="200"/>
                      </grid>
                    </constraints>
                    <properties>
                      <orientation value="0"/>
                    </properties>
                    <border type="none"/>
                    <children>
                      <scrollpane id="da3a5">
                        <constraints>
                          <splitpane position="left"/>
                        </constraints>
                        <properties>
                          <minimumSize width="800" height="100"/>
                          <name value=""/>
                          <preferredSize width="800" height="420"/>
                        </properties>
                        <border type="none"/>
                        <children>
                          <component id="7b8c5" class="javax.swing.JTable" binding="addOnLibraryTable">
                            <constraints/>
                            <properties/>
                          </component>
                        </children>
                      </scrollpane>
                      <grid id="77aa5" layout-manager="GridLayoutManager" row-count="6" column-count="7" same-size-horizontally="false" same-size-vertically="false" hgap="-1" vgap="-1">
                        <margin top="0" left="0" bottom="0" right="0"/>
                        <constraints>
                          <splitpane position="right"/>
                        </constraints>
                        <properties>
                          <minimumSize width="800" height="100"/>
                          <preferredSize width="800" height="250"/>
                        </properties>
                        <border type="none"/>
                        <children>
                          <component id="b8733" class="javax.swing.JLabel">
                            <constraints>
                              <grid row="0" column="0" row-span="1" col-span="1" vsize-policy="0" hsize-policy="0" anchor="8" fill="0" indent="0" use-parent-layout="false"/>
                            </constraints>
                            <properties>
                              <font style="1"/>
                              <text resource-bundle="net/rptools/maptool/language/i18n" key="library.dialog.addon.name"/>
                            </properties>
                          </component>
                          <component id="292d3" class="javax.swing.JLabel" binding="addOnNameLabel">
                            <constraints>
                              <grid row="0" column="1" row-span="1" col-span="1" vsize-policy="0" hsize-policy="2" anchor="8" fill="0" indent="0" use-parent-layout="false">
                                <minimum-size width="250" height="-1"/>
                              </grid>
                            </constraints>
                            <properties>
                              <text value=""/>
                            </properties>
                          </component>
                          <component id="b2e58" class="javax.swing.JLabel">
                            <constraints>
                              <grid row="0" column="2" row-span="1" col-span="1" vsize-policy="0" hsize-policy="0" anchor="8" fill="0" indent="0" use-parent-layout="false"/>
                            </constraints>
                            <properties>
                              <font style="1"/>
                              <text resource-bundle="net/rptools/maptool/language/i18n" key="library.dialog.addon.version"/>
                            </properties>
                          </component>
                          <component id="418a2" class="javax.swing.JLabel" binding="addOnVersionLabel">
                            <constraints>
                              <grid row="0" column="3" row-span="1" col-span="1" vsize-policy="0" hsize-policy="0" anchor="8" fill="0" indent="0" use-parent-layout="false">
                                <minimum-size width="200" height="-1"/>
                              </grid>
                            </constraints>
                            <properties>
                              <text value=""/>
                            </properties>
                          </component>
                          <component id="392d" class="javax.swing.JLabel">
                            <constraints>
                              <grid row="1" column="0" row-span="1" col-span="1" vsize-policy="0" hsize-policy="0" anchor="8" fill="0" indent="0" use-parent-layout="false">
                                <preferred-size width="73" height="19"/>
                              </grid>
                            </constraints>
                            <properties>
                              <font style="1"/>
                              <text resource-bundle="net/rptools/maptool/language/i18n" key="library.dialog.addon.namespace"/>
                            </properties>
                          </component>
                          <component id="220dd" class="javax.swing.JLabel" binding="addOnNamespaceLabel">
                            <constraints>
                              <grid row="1" column="1" row-span="1" col-span="1" vsize-policy="0" hsize-policy="2" anchor="8" fill="0" indent="0" use-parent-layout="false">
                                <minimum-size width="250" height="-1"/>
                                <preferred-size width="33" height="19"/>
                              </grid>
                            </constraints>
                            <properties>
                              <text value=""/>
                            </properties>
                          </component>
                          <component id="c2d9b" class="javax.swing.JLabel">
                            <constraints>
                              <grid row="2" column="0" row-span="1" col-span="1" vsize-policy="0" hsize-policy="0" anchor="8" fill="0" indent="0" use-parent-layout="false"/>
                            </constraints>
                            <properties>
                              <font style="1"/>
                              <text resource-bundle="net/rptools/maptool/language/i18n" key="library.dialog.addon.website"/>
                            </properties>
                          </component>
                          <component id="fa6c" class="javax.swing.JLabel" binding="addOnShortDescLabel">
                            <constraints>
                              <grid row="1" column="3" row-span="1" col-span="2" vsize-policy="0" hsize-policy="2" anchor="8" fill="0" indent="0" use-parent-layout="false">
                                <minimum-size width="200" height="-1"/>
                              </grid>
                            </constraints>
                            <properties>
                              <text value=""/>
                            </properties>
                          </component>
                          <component id="eef20" class="javax.swing.JLabel" binding="addOnWebsiteLabel">
                            <constraints>
                              <grid row="2" column="1" row-span="1" col-span="1" vsize-policy="0" hsize-policy="2" anchor="8" fill="0" indent="0" use-parent-layout="false">
                                <minimum-size width="250" height="-1"/>
                              </grid>
                            </constraints>
                            <properties>
                              <text value=""/>
                            </properties>
                          </component>
                          <component id="78dff" class="javax.swing.JLabel">
                            <constraints>
                              <grid row="4" column="0" row-span="1" col-span="1" vsize-policy="0" hsize-policy="0" anchor="8" fill="0" indent="0" use-parent-layout="false"/>
                            </constraints>
                            <properties>
                              <font style="1"/>
                              <text resource-bundle="net/rptools/maptool/language/i18n" key="library.dialog.addon.license"/>
                            </properties>
                          </component>
                          <scrollpane id="81ba">
                            <constraints>
                              <grid row="5" column="0" row-span="1" col-span="7" vsize-policy="7" hsize-policy="7" anchor="0" fill="3" indent="0" use-parent-layout="false">
                                <preferred-size width="1" height="20"/>
                              </grid>
                            </constraints>
                            <properties/>
                            <border type="none"/>
                            <children>
                              <component id="59122" class="javax.swing.JTextPane" binding="addOnDescriptionTextPane">
                                <constraints/>
                                <properties>
                                  <minimumSize width="1" height="100"/>
                                </properties>
                              </component>
                            </children>
                          </scrollpane>
                          <component id="936f6" class="javax.swing.JLabel">
                            <constraints>
                              <grid row="1" column="2" row-span="1" col-span="1" vsize-policy="0" hsize-policy="0" anchor="8" fill="0" indent="0" use-parent-layout="false">
                                <preferred-size width="107" height="19"/>
                              </grid>
                            </constraints>
                            <properties>
                              <font style="1"/>
                              <text resource-bundle="net/rptools/maptool/language/i18n" key="library.dialog.addon.shortDescription"/>
                            </properties>
                          </component>
                          <component id="a4180" class="javax.swing.JLabel" binding="addOnLicenseLabel">
                            <constraints>
                              <grid row="4" column="1" row-span="1" col-span="1" vsize-policy="0" hsize-policy="2" anchor="8" fill="0" indent="0" use-parent-layout="false">
                                <minimum-size width="250" height="-1"/>
                              </grid>
                            </constraints>
                            <properties>
                              <text value=""/>
                            </properties>
                          </component>
                          <component id="8f32b" class="javax.swing.JLabel">
                            <constraints>
                              <grid row="3" column="0" row-span="1" col-span="1" vsize-policy="0" hsize-policy="0" anchor="8" fill="0" indent="0" use-parent-layout="false"/>
                            </constraints>
                            <properties>
                              <enabled value="true"/>
                              <font style="1"/>
                              <text resource-bundle="net/rptools/maptool/language/i18n" key="library.dialog.addon.giturl"/>
                            </properties>
                          </component>
                          <component id="bce02" class="javax.swing.JLabel" binding="addOnGitUrlLabel">
                            <constraints>
                              <grid row="3" column="1" row-span="1" col-span="1" vsize-policy="0" hsize-policy="2" anchor="8" fill="0" indent="0" use-parent-layout="false">
                                <minimum-size width="250" height="-1"/>
                              </grid>
                            </constraints>
                            <properties>
                              <text value=""/>
                            </properties>
                          </component>
                          <component id="a8cf7" class="javax.swing.JButton" binding="viewLicenseFileButton" default-binding="true">
                            <constraints>
                              <grid row="3" column="2" row-span="1" col-span="1" vsize-policy="0" hsize-policy="1" anchor="0" fill="1" indent="0" use-parent-layout="false"/>
                            </constraints>
                            <properties>
                              <text resource-bundle="net/rptools/maptool/language/i18n" key="library.dialog.addon.licenseFile"/>
                            </properties>
                          </component>
                          <component id="770c0" class="javax.swing.JButton" binding="viewReadMeFileButton" default-binding="true">
                            <constraints>
                              <grid row="4" column="2" row-span="1" col-span="1" vsize-policy="0" hsize-policy="1" anchor="0" fill="1" indent="0" use-parent-layout="false"/>
                            </constraints>
                            <properties>
                              <text resource-bundle="net/rptools/maptool/language/i18n" key="library.dialog.addon.readMeFile"/>
                            </properties>
                          </component>
                          <component id="8a68f" class="javax.swing.JLabel">
                            <constraints>
                              <grid row="2" column="2" row-span="1" col-span="1" vsize-policy="0" hsize-policy="0" anchor="8" fill="0" indent="0" use-parent-layout="false"/>
                            </constraints>
                            <properties>
                              <font style="1"/>
                              <text resource-bundle="net/rptools/maptool/language/i18n" key="library.dialog.addon.authors"/>
                            </properties>
                          </component>
                          <component id="7e293" class="javax.swing.JLabel" binding="addOnAuthorsLabel">
                            <constraints>
                              <grid row="2" column="3" row-span="1" col-span="3" vsize-policy="0" hsize-policy="0" anchor="8" fill="0" indent="0" use-parent-layout="false">
                                <minimum-size width="200" height="-1"/>
                              </grid>
                            </constraints>
                            <properties>
                              <text value=""/>
                            </properties>
                          </component>
                        </children>
                      </grid>
                    </children>
                  </splitpane>
                </children>
              </grid>
<<<<<<< HEAD
              <grid id="78150" layout-manager="GridLayoutManager" row-count="3" column-count="2" same-size-horizontally="false" same-size-vertically="false" hgap="-1" vgap="-1">
=======
              <grid id="78150" layout-manager="GridLayoutManager" row-count="5" column-count="2" same-size-horizontally="false" same-size-vertically="false" hgap="-1" vgap="-1">
>>>>>>> db33ede6
                <margin top="0" left="0" bottom="0" right="0"/>
                <constraints>
                  <tabbedpane title-resource-bundle="net/rptools/maptool/language/i18n" title-key="library.dialog.development.label"/>
                </constraints>
                <properties/>
                <border type="none"/>
                <children>
<<<<<<< HEAD
                  <component id="456e5" class="javax.swing.JButton" binding="copyThemeCSS">
                    <constraints>
                      <grid row="0" column="0" row-span="1" col-span="1" vsize-policy="0" hsize-policy="3" anchor="0" fill="1" indent="0" use-parent-layout="false"/>
                    </constraints>
                    <properties>
                      <text resource-bundle="net/rptools/maptool/language/i18n" key="library.dialog.copyMTThemeCSS"/>
                    </properties>
                  </component>
                  <hspacer id="28b4a">
                    <constraints>
                      <grid row="0" column="1" row-span="1" col-span="1" vsize-policy="1" hsize-policy="6" anchor="0" fill="1" indent="0" use-parent-layout="false"/>
=======
                  <hspacer id="28b4a">
                    <constraints>
                      <grid row="3" column="1" row-span="1" col-span="1" vsize-policy="1" hsize-policy="6" anchor="0" fill="1" indent="0" use-parent-layout="false"/>
>>>>>>> db33ede6
                    </constraints>
                  </hspacer>
                  <vspacer id="61f72">
                    <constraints>
<<<<<<< HEAD
                      <grid row="2" column="0" row-span="1" col-span="1" vsize-policy="6" hsize-policy="1" anchor="0" fill="2" indent="0" use-parent-layout="false"/>
                    </constraints>
                  </vspacer>
=======
                      <grid row="4" column="0" row-span="1" col-span="1" vsize-policy="6" hsize-policy="1" anchor="0" fill="2" indent="0" use-parent-layout="false"/>
                    </constraints>
                  </vspacer>
                  <component id="fde58" class="javax.swing.JLabel">
                    <constraints>
                      <grid row="2" column="0" row-span="1" col-span="1" vsize-policy="0" hsize-policy="0" anchor="8" fill="0" indent="0" use-parent-layout="false"/>
                    </constraints>
                    <properties>
                      <text resource-bundle="net/rptools/maptool/language/i18n" key="library.dialog.copy.title"/>
                    </properties>
                  </component>
                  <component id="456e5" class="javax.swing.JButton" binding="copyThemeCSS">
                    <constraints>
                      <grid row="0" column="0" row-span="1" col-span="1" vsize-policy="0" hsize-policy="3" anchor="0" fill="1" indent="0" use-parent-layout="false"/>
                    </constraints>
                    <properties>
                      <text resource-bundle="net/rptools/maptool/language/i18n" key="library.dialog.copyMTThemeCSS"/>
                    </properties>
                  </component>
>>>>>>> db33ede6
                  <component id="35630" class="javax.swing.JButton" binding="copyStatSheetThemeButton" default-binding="true">
                    <constraints>
                      <grid row="1" column="0" row-span="1" col-span="1" vsize-policy="0" hsize-policy="3" anchor="0" fill="1" indent="0" use-parent-layout="false"/>
                    </constraints>
                    <properties>
                      <text resource-bundle="net/rptools/maptool/language/i18n" key="library.dialog.copyMTStatSheetTheme"/>
                    </properties>
                  </component>
                </children>
              </grid>
            </children>
          </tabbedpane>
        </children>
      </grid>
      <grid id="9538f" layout-manager="GridLayoutManager" row-count="1" column-count="3" same-size-horizontally="false" same-size-vertically="false" hgap="-1" vgap="-1">
        <margin top="0" left="0" bottom="0" right="0"/>
        <constraints>
          <grid row="1" column="0" row-span="1" col-span="1" vsize-policy="3" hsize-policy="7" anchor="0" fill="3" indent="0" use-parent-layout="false"/>
        </constraints>
        <properties/>
        <border type="none"/>
        <children>
          <component id="e7465" class="javax.swing.JButton" binding="buttonRemove">
            <constraints>
              <grid row="0" column="1" row-span="1" col-span="1" vsize-policy="0" hsize-policy="3" anchor="0" fill="1" indent="1" use-parent-layout="false"/>
            </constraints>
            <properties>
              <borderPainted value="true"/>
              <text resource-bundle="net/rptools/maptool/language/i18n" key="library.dialog.table.remove"/>
              <verifyInputWhenFocusTarget value="false"/>
            </properties>
          </component>
          <component id="5723f" class="javax.swing.JButton" binding="buttonClose">
            <constraints>
              <grid row="0" column="2" row-span="1" col-span="1" vsize-policy="0" hsize-policy="3" anchor="0" fill="1" indent="0" use-parent-layout="false"/>
            </constraints>
            <properties>
              <text resource-bundle="net/rptools/maptool/language/i18n" key="library.dialog.button.close"/>
            </properties>
          </component>
          <component id="f6476" class="javax.swing.JButton" binding="buttonAdd">
            <constraints>
              <grid row="0" column="0" row-span="1" col-span="1" vsize-policy="0" hsize-policy="3" anchor="0" fill="1" indent="1" use-parent-layout="false"/>
            </constraints>
            <properties>
              <actionCommand value="Add Library"/>
              <text resource-bundle="net/rptools/maptool/language/i18n" key="library.dialog.button.add"/>
            </properties>
          </component>
        </children>
      </grid>
    </children>
  </grid>
  <inspectionSuppressions>
    <suppress inspection="InvalidPropertyKeyForm" id="4dea1"/>
  </inspectionSuppressions>
</form><|MERGE_RESOLUTION|>--- conflicted
+++ resolved
@@ -275,11 +275,7 @@
                   </splitpane>
                 </children>
               </grid>
-<<<<<<< HEAD
-              <grid id="78150" layout-manager="GridLayoutManager" row-count="3" column-count="2" same-size-horizontally="false" same-size-vertically="false" hgap="-1" vgap="-1">
-=======
               <grid id="78150" layout-manager="GridLayoutManager" row-count="5" column-count="2" same-size-horizontally="false" same-size-vertically="false" hgap="-1" vgap="-1">
->>>>>>> db33ede6
                 <margin top="0" left="0" bottom="0" right="0"/>
                 <constraints>
                   <tabbedpane title-resource-bundle="net/rptools/maptool/language/i18n" title-key="library.dialog.development.label"/>
@@ -287,32 +283,13 @@
                 <properties/>
                 <border type="none"/>
                 <children>
-<<<<<<< HEAD
-                  <component id="456e5" class="javax.swing.JButton" binding="copyThemeCSS">
-                    <constraints>
-                      <grid row="0" column="0" row-span="1" col-span="1" vsize-policy="0" hsize-policy="3" anchor="0" fill="1" indent="0" use-parent-layout="false"/>
-                    </constraints>
-                    <properties>
-                      <text resource-bundle="net/rptools/maptool/language/i18n" key="library.dialog.copyMTThemeCSS"/>
-                    </properties>
-                  </component>
                   <hspacer id="28b4a">
                     <constraints>
-                      <grid row="0" column="1" row-span="1" col-span="1" vsize-policy="1" hsize-policy="6" anchor="0" fill="1" indent="0" use-parent-layout="false"/>
-=======
-                  <hspacer id="28b4a">
-                    <constraints>
                       <grid row="3" column="1" row-span="1" col-span="1" vsize-policy="1" hsize-policy="6" anchor="0" fill="1" indent="0" use-parent-layout="false"/>
->>>>>>> db33ede6
                     </constraints>
                   </hspacer>
                   <vspacer id="61f72">
                     <constraints>
-<<<<<<< HEAD
-                      <grid row="2" column="0" row-span="1" col-span="1" vsize-policy="6" hsize-policy="1" anchor="0" fill="2" indent="0" use-parent-layout="false"/>
-                    </constraints>
-                  </vspacer>
-=======
                       <grid row="4" column="0" row-span="1" col-span="1" vsize-policy="6" hsize-policy="1" anchor="0" fill="2" indent="0" use-parent-layout="false"/>
                     </constraints>
                   </vspacer>
@@ -332,7 +309,6 @@
                       <text resource-bundle="net/rptools/maptool/language/i18n" key="library.dialog.copyMTThemeCSS"/>
                     </properties>
                   </component>
->>>>>>> db33ede6
                   <component id="35630" class="javax.swing.JButton" binding="copyStatSheetThemeButton" default-binding="true">
                     <constraints>
                       <grid row="1" column="0" row-span="1" col-span="1" vsize-policy="0" hsize-policy="3" anchor="0" fill="1" indent="0" use-parent-layout="false"/>
