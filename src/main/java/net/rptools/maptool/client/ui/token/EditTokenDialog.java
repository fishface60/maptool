--- conflicted
+++ resolved
@@ -1740,10 +1740,6 @@
     public void setSelectedObject(Object paramObject) {
       if (paramObject != null) {
         j.setText(paramObject.toString());
-<<<<<<< HEAD
-        if (!PopupPanel.i) {}
-=======
->>>>>>> c239a2df
       } else {
         j.setText("");
       }
