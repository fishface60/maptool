--- conflicted
+++ resolved
@@ -1,10 +1,7 @@
 <?xml version="1.0" encoding="UTF-8"?>
 <form xmlns="http://www.intellij.com/uidesigner/form/" version="1" bind-to-class="net.rptools.maptool.client.ui.campaignproperties.TokenPropertiesManagementPanelView">
-<<<<<<< HEAD
   <grid id="26b35" binding="mainPanel" layout-manager="GridLayoutManager" row-count="8" column-count="4" same-size-horizontally="false" same-size-vertically="false" hgap="-1" vgap="-1">
-=======
-  <grid id="26b35" binding="mainPanel" layout-manager="GridLayoutManager" row-count="5" column-count="8" same-size-horizontally="false" same-size-vertically="false" hgap="-1" vgap="-1">
->>>>>>> f0c1b370
+
     <margin top="0" left="0" bottom="0" right="0"/>
     <constraints>
       <xy x="10" y="10" width="1503" height="474"/>
@@ -15,31 +12,10 @@
     </properties>
     <border type="none"/>
     <children>
-<<<<<<< HEAD
+
       <scrollpane id="d849c">
         <constraints>
           <grid row="2" column="0" row-span="3" col-span="1" vsize-policy="3" hsize-policy="3" anchor="0" fill="3" indent="0" use-parent-layout="false"/>
-=======
-      <scrollpane id="814eb">
-        <constraints>
-          <grid row="2" column="3" row-span="1" col-span="4" vsize-policy="3" hsize-policy="3" anchor="0" fill="3" indent="0" use-parent-layout="false"/>
-        </constraints>
-        <properties/>
-        <border type="none"/>
-        <children>
-          <component id="25e4a" class="javax.swing.JTable">
-            <constraints/>
-            <properties>
-              <name value="propertiesTable"/>
-              <preferredScrollableViewportSize width="550" height="400"/>
-            </properties>
-          </component>
-        </children>
-      </scrollpane>
-      <scrollpane id="d849c">
-        <constraints>
-          <grid row="1" column="0" row-span="2" col-span="3" vsize-policy="3" hsize-policy="3" anchor="0" fill="3" indent="0" use-parent-layout="false"/>
->>>>>>> f0c1b370
         </constraints>
         <properties>
           <horizontalScrollBarPolicy value="31"/>
@@ -55,7 +31,6 @@
           </component>
         </children>
       </scrollpane>
-<<<<<<< HEAD
       <grid id="faebc" layout-manager="GridLayoutManager" row-count="1" column-count="2" same-size-horizontally="false" same-size-vertically="false" hgap="-1" vgap="-1">
         <margin top="0" left="0" bottom="0" right="0"/>
         <constraints>
@@ -266,16 +241,7 @@
         <margin top="0" left="0" bottom="0" right="0"/>
         <constraints>
           <grid row="1" column="3" row-span="2" col-span="1" vsize-policy="3" hsize-policy="3" anchor="0" fill="3" indent="0" use-parent-layout="false"/>
-=======
-      <vspacer id="efbc9">
-        <constraints>
-          <grid row="2" column="7" row-span="1" col-span="1" vsize-policy="6" hsize-policy="1" anchor="0" fill="2" indent="0" use-parent-layout="false"/>
-        </constraints>
-      </vspacer>
-      <hspacer id="1548">
-        <constraints>
-          <grid row="0" column="5" row-span="1" col-span="1" vsize-policy="1" hsize-policy="6" anchor="0" fill="1" indent="0" use-parent-layout="false"/>
->>>>>>> f0c1b370
+
         </constraints>
         <properties/>
         <border type="etched" title-resource-bundle="net/rptools/maptool/language/i18n" title-key="TokenPropertiesPanel.label.type"/>
@@ -337,20 +303,12 @@
       </grid>
       <scrollpane id="814eb">
         <constraints>
-<<<<<<< HEAD
           <grid row="4" column="3" row-span="3" col-span="1" vsize-policy="7" hsize-policy="7" anchor="0" fill="3" indent="0" use-parent-layout="false"/>
         </constraints>
         <properties>
           <horizontalScrollBarPolicy value="30"/>
           <name value="tokenPropertiesTableScrollPane"/>
           <verticalScrollBarPolicy value="20"/>
-=======
-          <grid row="4" column="4" row-span="1" col-span="2" vsize-policy="0" hsize-policy="2" anchor="8" fill="1" indent="0" use-parent-layout="false"/>
-        </constraints>
-        <properties>
-          <name value="statSheetComboBox"/>
-          <toolTipText resource-bundle="net/rptools/maptool/language/i18n" key="TokenPropertiesPanel.combo.statSheet.tooltip"/>
->>>>>>> f0c1b370
         </properties>
         <border type="none"/>
         <children>
@@ -366,11 +324,8 @@
       <grid id="8e1f5" layout-manager="GridLayoutManager" row-count="1" column-count="6" same-size-horizontally="false" same-size-vertically="false" hgap="-1" vgap="-1">
         <margin top="0" left="0" bottom="0" right="0"/>
         <constraints>
-<<<<<<< HEAD
           <grid row="3" column="3" row-span="1" col-span="1" vsize-policy="3" hsize-policy="3" anchor="9" fill="0" indent="0" use-parent-layout="false"/>
-=======
-          <grid row="3" column="6" row-span="1" col-span="1" vsize-policy="3" hsize-policy="3" anchor="5" fill="0" indent="0" use-parent-layout="false"/>
->>>>>>> f0c1b370
+
         </constraints>
         <properties/>
         <border type="none"/>
@@ -380,7 +335,6 @@
               <grid row="0" column="2" row-span="1" col-span="1" vsize-policy="3" hsize-policy="3" anchor="0" fill="0" indent="0" use-parent-layout="false"/>
             </constraints>
             <properties>
-<<<<<<< HEAD
               <actionCommand value="MovePropertyUp"/>
               <name value="propertyMoveUpButton"/>
               <text resource-bundle="net/rptools/maptool/language/i18n" key="Button.up"/>
@@ -395,12 +349,6 @@
               <name value="propertyMoveDownButton"/>
               <selected value="false"/>
               <text resource-bundle="net/rptools/maptool/language/i18n" key="Button.down"/>
-=======
-              <actionCommand value="AddProperty"/>
-              <name value="propertyAddButton"/>
-              <text resource-bundle="net/rptools/maptool/language/i18n" key="Button.add"/>
-              <toolTipText resource-bundle="net/rptools/maptool/language/i18n" key="TokenPropertiesPanel.button.addProperty.tooltip"/>
->>>>>>> f0c1b370
             </properties>
           </component>
           <component id="7a102" class="javax.swing.JButton">
@@ -442,69 +390,19 @@
       </grid>
       <vspacer id="11f2e">
         <constraints>
-<<<<<<< HEAD
           <grid row="4" column="2" row-span="1" col-span="1" vsize-policy="6" hsize-policy="1" anchor="0" fill="2" indent="0" use-parent-layout="false"/>
         </constraints>
       </vspacer>
       <hspacer id="168d3">
         <constraints>
           <grid row="7" column="3" row-span="1" col-span="1" vsize-policy="1" hsize-policy="6" anchor="0" fill="1" indent="0" use-parent-layout="false"/>
-=======
-          <grid row="4" column="6" row-span="1" col-span="1" vsize-policy="0" hsize-policy="2" anchor="8" fill="1" indent="0" use-parent-layout="false"/>
-        </constraints>
-        <properties>
-          <model/>
-          <name value="statSheetLocationComboBox"/>
-          <toolTipText resource-bundle="net/rptools/maptool/language/i18n" key="TokenPropertiesPanel.combo.statSheetLocation.tooltip"/>
-        </properties>
-      </component>
-      <component id="1be4b" class="javax.swing.JButton">
-        <constraints>
-          <grid row="3" column="0" row-span="1" col-span="1" vsize-policy="3" hsize-policy="3" anchor="9" fill="0" indent="0" use-parent-layout="false"/>
-        </constraints>
-        <properties>
-          <actionCommand value="New"/>
-          <name value="typeAddButton"/>
-          <text resource-bundle="net/rptools/maptool/language/i18n" key="Button.add"/>
-          <toolTipText resource-bundle="net/rptools/maptool/language/i18n" key="TokenPropertiesPanel.button.add.tooltip"/>
-        </properties>
-      </component>
-      <component id="3287b" class="javax.swing.JButton">
-        <constraints>
-          <grid row="3" column="1" row-span="1" col-span="1" vsize-policy="3" hsize-policy="3" anchor="9" fill="0" indent="0" use-parent-layout="false"/>
-        </constraints>
-        <properties>
-          <actionCommand value="New"/>
-          <name value="typeDeleteButton"/>
-          <text resource-bundle="net/rptools/maptool/language/i18n" key="Button.delete"/>
-          <toolTipText resource-bundle="net/rptools/maptool/language/i18n" key="TokenPropertiesPanel.button.delete.tooltip"/>
-        </properties>
-      </component>
-      <component id="c8d97" class="javax.swing.JButton">
-        <constraints>
-          <grid row="3" column="2" row-span="1" col-span="1" vsize-policy="3" hsize-policy="3" anchor="9" fill="0" indent="0" use-parent-layout="false"/>
-        </constraints>
-        <properties>
-          <actionCommand value="New"/>
-          <name value="typeDefaultButton"/>
-          <text resource-bundle="net/rptools/maptool/language/i18n" key="TokenPropertiesPanel.button.setAsDefault"/>
-          <toolTipText resource-bundle="net/rptools/maptool/language/i18n" key="TokenPropertiesPanel.button.setAsDefault.tooltip"/>
-        </properties>
-      </component>
-      <component id="78855" class="javax.swing.JLabel">
-        <constraints>
-          <grid row="1" column="3" row-span="1" col-span="1" vsize-policy="3" hsize-policy="3" anchor="4" fill="0" indent="0" use-parent-layout="false"/>
->>>>>>> f0c1b370
+
         </constraints>
       </hspacer>
       <grid id="1fc7e" layout-manager="GridLayoutManager" row-count="1" column-count="2" same-size-horizontally="false" same-size-vertically="false" hgap="-1" vgap="-1">
         <margin top="0" left="0" bottom="0" right="0"/>
         <constraints>
-<<<<<<< HEAD
-          <grid row="5" column="0" row-span="1" col-span="1" vsize-policy="3" hsize-policy="3" anchor="0" fill="2" indent="0" use-parent-layout="false"/>
-=======
-          <grid row="1" column="4" row-span="1" col-span="2" vsize-policy="3" hsize-policy="3" anchor="0" fill="1" indent="0" use-parent-layout="false"/>
->>>>>>> f0c1b370
+         <grid row="5" column="0" row-span="1" col-span="1" vsize-policy="3" hsize-policy="3" anchor="0" fill="2" indent="0" use-parent-layout="false"/>
         </constraints>
         <properties/>
         <border type="none"/>
@@ -533,21 +431,13 @@
       </grid>
       <vspacer id="2ded9">
         <constraints>
-<<<<<<< HEAD
           <grid row="2" column="1" row-span="3" col-span="1" vsize-policy="6" hsize-policy="1" anchor="0" fill="2" indent="0" use-parent-layout="false"/>
-=======
-          <grid row="4" column="3" row-span="1" col-span="1" vsize-policy="0" hsize-policy="0" anchor="4" fill="0" indent="0" use-parent-layout="false"/>
->>>>>>> f0c1b370
         </constraints>
       </vspacer>
       <grid id="d3071" layout-manager="GridLayoutManager" row-count="1" column-count="2" same-size-horizontally="false" same-size-vertically="false" hgap="-1" vgap="-1">
         <margin top="0" left="0" bottom="0" right="0"/>
         <constraints>
-<<<<<<< HEAD
           <grid row="6" column="0" row-span="1" col-span="1" vsize-policy="3" hsize-policy="3" anchor="0" fill="2" indent="0" use-parent-layout="false"/>
-=======
-          <grid row="1" column="6" row-span="1" col-span="1" vsize-policy="3" hsize-policy="3" anchor="5" fill="0" indent="0" use-parent-layout="false"/>
->>>>>>> f0c1b370
         </constraints>
         <properties/>
         <border type="none"/>
@@ -557,15 +447,9 @@
               <grid row="0" column="0" row-span="1" col-span="1" vsize-policy="0" hsize-policy="3" anchor="0" fill="1" indent="0" use-parent-layout="false"/>
             </constraints>
             <properties>
-<<<<<<< HEAD
+
               <name value="typeDuplicateButton"/>
               <text resource-bundle="net/rptools/maptool/language/i18n" key="action.copyTokens"/>
-=======
-              <actionCommand value="MovePropertyUp"/>
-              <name value="propertyMoveUpButton"/>
-              <text resource-bundle="net/rptools/maptool/language/i18n" key="Button.up"/>
-              <toolTipText resource-bundle="net/rptools/maptool/language/i18n" key="TokenPropertiesPanel.button.propertyUpDown.tooltip"/>
->>>>>>> f0c1b370
             </properties>
           </component>
           <component id="c8d97" class="javax.swing.JButton">
@@ -573,17 +457,9 @@
               <grid row="0" column="1" row-span="1" col-span="1" vsize-policy="3" hsize-policy="3" anchor="1" fill="0" indent="0" use-parent-layout="false"/>
             </constraints>
             <properties>
-<<<<<<< HEAD
               <actionCommand value="New"/>
               <name value="typeDefaultButton"/>
               <text resource-bundle="net/rptools/maptool/language/i18n" key="TokenPropertiesPanel.button.setAsDefault"/>
-=======
-              <actionCommand value="MovePropertyDown"/>
-              <name value="propertyMoveDownButton"/>
-              <selected value="false"/>
-              <text resource-bundle="net/rptools/maptool/language/i18n" key="Button.down"/>
-              <toolTipText resource-bundle="net/rptools/maptool/language/i18n" key="TokenPropertiesPanel.button.propertyUpDown.tooltip"/>
->>>>>>> f0c1b370
             </properties>
           </component>
         </children>
