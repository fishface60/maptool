--- conflicted
+++ resolved
@@ -102,37 +102,6 @@
     namespaceCol.setCellValueFactory(
         lib -> new ReadOnlyObjectWrapper<>(lib.getValue().namespace()));
 
-<<<<<<< HEAD
-    var deleteCol = new TableColumn<LibraryInfo, Void>();
-    var deleteCellFactory =
-        createButtonCellFactory(
-            I18N.getText("library.dialog.button.delete"),
-            lib -> {
-              SwingUtilities.invokeLater(
-                  () -> {
-                    if (MapTool.confirm("library.dialog.delete.confirm", lib.name())) {
-                      new LibraryManager().removeAddOnLibrary(lib.namespace());
-                    }
-                  });
-            });
-    deleteCol.setCellFactory(deleteCellFactory);
-
-    var deleteDataCol = new TableColumn<LibraryInfo, Void>();
-    var deleteDataCellFactory =
-        createButtonCellFactory(
-            I18N.getText("library.dialog.button.deleteData"),
-            lib -> {
-              SwingUtilities.invokeLater(
-                  () -> {
-                    if (MapTool.confirm("library.dialog.deleteData.confirm", lib.name())) {
-                      new LibraryManager().removeAddOnLibrary(lib.namespace());
-                    }
-                  });
-            });
-    deleteDataCol.setCellFactory(deleteDataCellFactory);
-
-    addOnsTable.getColumns().addAll(nameCol, versionCol, namespaceCol, deleteCol, deleteDataCol);
-=======
     addOnsTable.getSelectionModel().setSelectionMode(SelectionMode.SINGLE);
     addOnsTable
         .getSelectionModel()
@@ -161,7 +130,6 @@
     removeLibButton.setDisable(true);
 
     closeButton.setOnAction(a -> performClose());
->>>>>>> 39fa8dea
 
     try {
       addOnList.addAll(new LibraryManager().getLibraries(LibraryType.ADD_ON));
