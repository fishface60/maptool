/*
 * This software Copyright by the RPTools.net development team, and
 * licensed under the Affero GPL Version 3 or, at your option, any later
 * version.
 *
 * MapTool Source Code is distributed in the hope that it will be
 * useful, but WITHOUT ANY WARRANTY; without even the implied warranty
 * of MERCHANTABILITY or FITNESS FOR A PARTICULAR PURPOSE.
 *
 * You should have received a copy of the GNU Affero General Public
 * License * along with this source Code.  If not, please visit
 * <http://www.gnu.org/licenses/> and specifically the Affero license
 * text at <http://www.gnu.org/licenses/agpl.html>.
 */
package net.rptools.maptool.client.functions;

import com.google.gson.JsonArray;
import com.google.gson.JsonElement;
import com.google.gson.JsonObject;
import com.google.gson.JsonParser;
import com.google.gson.JsonPrimitive;
import java.awt.*;
import java.math.BigDecimal;
import java.util.*;
import java.util.List;
import net.rptools.maptool.client.MapTool;
import net.rptools.maptool.client.MapToolVariableResolver;
import net.rptools.maptool.client.functions.json.JSONMacroFunctions;
import net.rptools.maptool.client.ui.zone.ZoneRenderer;
import net.rptools.maptool.language.I18N;
import net.rptools.maptool.model.*;
import net.rptools.maptool.util.FunctionUtil;
import net.rptools.parser.Parser;
import net.rptools.parser.ParserException;
import net.rptools.parser.function.AbstractFunction;

/** Includes currentToken(), findToken(), and functions to get lists of tokens through filters. */
public class FindTokenFunctions extends AbstractFunction {
  // @formatter:off
  private enum FindType {
    SELECTED,
    IMPERSONATED,
    NPC,
    PC,
    ALL,
    CURRENT,
    EXPOSED,
    STATE,
    OWNED,
    VISIBLE,
    PROPERTYTYPE, // 1.5.5
    LAYER // FJE 1.3b77
  }
  // @formatter:on

  private enum Ownership {
    BYALL, // tokens owned by all players
    NOTBYALL, // tokens not owned by all players
    SELF, // tokens owned by the current player
    NOTSELF, // tokens not owned by the current player
    OTHERS, // tokens owned by other players, but not yourself
    ANY, // tokens owned by any player
    NONE, // tokens owned by no players
    SINGLE, // tokens owned by a single player
    MULTIPLE, // tokens owned by more than one player
    ARRAY // tokens owned by one or more of the players listed in the array
  }

  private static Ownership getOwnership(String strOwnership) {
    strOwnership = strOwnership.toLowerCase().trim().replace("-", "");
    if (strOwnership.equals("byall")) return Ownership.BYALL;
    if (strOwnership.equals("notbyall")) return Ownership.NOTBYALL;
    if (strOwnership.equals("1") || strOwnership.equals("self")) return Ownership.SELF;
    if (strOwnership.equals("0") || strOwnership.equals("notself")) return Ownership.NOTSELF;
    if (strOwnership.equals("others")) return Ownership.OTHERS;
    if (strOwnership.equals("any")) return Ownership.ANY;
    if (strOwnership.equals("none")) return Ownership.NONE;
    if (strOwnership.equals("single")) return Ownership.SINGLE;
    if (strOwnership.equals("multiple")) return Ownership.MULTIPLE;
    if (strOwnership.equals("array")) return Ownership.ARRAY;
    return null;
  }

  private static final FindTokenFunctions instance = new FindTokenFunctions();

  /** Filter for all non image / non lib tokens. */
  private static class AllFilter implements Zone.Filter {
    private final boolean match;

    private AllFilter(boolean match) {
      this.match = match;
    }

    public boolean matchToken(Token t) {
      // Match=true: filter out utility lib: and image: tokens
      return match == !t.isImgOrLib();
    }
  }

  /** Filter for NPC tokens. */
  private static class NPCFilter implements Zone.Filter {
    private final boolean match; // true: NPC, false: Non-NPC

    private NPCFilter(boolean match) {
      this.match = match;
    }

    public boolean matchToken(Token t) {
      boolean isNPC = t.getType() == Token.Type.NPC && !t.isImgOrLib();
      return match == isNPC;
    }
  }

  /** Filter for PC tokens. */
  private static class PCFilter implements Zone.Filter {
    private final boolean match; // true: PC, false: Non-PC

    private PCFilter(boolean match) {
      this.match = match;
    }

    public boolean matchToken(Token t) {
      // Filter out the utility lib: and image: tokens
      boolean isPC = t.getType() == Token.Type.PC && !t.isImgOrLib();
      return match == isPC;
    }
  }

  /** Filter for Light */
  private static class LightFilter implements Zone.Filter {
    private final String type;
    private final String name;
    private final boolean match;

    public LightFilter(String type, String name, boolean match) {
      this.type = type;
      this.name = name;
      this.match = match;
    }

    @Override
    public boolean matchToken(Token t) {
      try {
        return match == TokenLightFunctions.hasLightSource(t, type, name);
      } catch (ParserException e) {
        // Should not happen: a test was done already
        MapTool.showError(e.getLocalizedMessage());
        return false;
      }
    }
  }

  /** Filter for player exposed tokens. */
  private static class ExposedFilter implements Zone.Filter {
    private final Zone zone;
    private final boolean match;

    public ExposedFilter(Zone zone, boolean match) {
      this.zone = zone;
      this.match = match;
    }

    public boolean matchToken(Token t) {
      boolean isExposed = zone.isTokenVisible(t) && !t.isImgOrLib();
      return match == isExposed;
    }
  }

  /** Filter for finding tokens by set state. */
  private static class StateFilter implements Zone.Filter {
    private final String stateName;
    private final boolean match;

    public StateFilter(String stateName, boolean match) {
      this.stateName = stateName;
      this.match = match;
    }

    public boolean matchToken(Token t) {
      Object val = t.getState(stateName);
      boolean hasState = true;
      // Filter out the utility lib: and image: tokens
      if (val == null || t.isImgOrLib()) {
        hasState = false;
      } else if (val instanceof Boolean) {
        hasState = (Boolean) val;
      } else if (val instanceof BigDecimal) {
        hasState = !val.equals(BigDecimal.ZERO);
      }
      return match == hasState;
    }
  }

  /** Filter for finding tokens by owner. */
  private static class OwnedFilter implements Zone.Filter {
    private final String playerName;
    private final Ownership ownership;
    private final Set<String> ownerList;

    OwnedFilter(Ownership ownership) {
      this.ownership = ownership;
      this.ownerList = Collections.emptySet();
      this.playerName = MapTool.getPlayer().getName();
    }

    OwnedFilter(Ownership ownership, Set<String> ownerList) {
      this.ownership = ownership;
      this.ownerList = ownerList;
      this.playerName = MapTool.getPlayer().getName();
    }

    OwnedFilter(String playerName, boolean match) {
      this.ownership =
          match ? FindTokenFunctions.Ownership.SELF : FindTokenFunctions.Ownership.NOTSELF;
      this.ownerList = Collections.emptySet();
      this.playerName = playerName;
    }

    public boolean matchToken(Token t) {
      if (ownership == Ownership.BYALL) return (t.isOwnedByAll());
      if (ownership == Ownership.NOTBYALL) return (!t.isOwnedByAll());

      if (ownership == Ownership.ANY) return (t.hasOwners());
      if (ownership == Ownership.NONE) return (!t.hasOwners());
      if (ownership == Ownership.MULTIPLE) return (t.isOwnedByAll() || t.getOwners().size() > 1);
      if (ownership == Ownership.SINGLE) return (!t.isOwnedByAll() && t.getOwners().size() == 1);
      if (ownership == Ownership.ARRAY) return (!Collections.disjoint(t.getOwners(), ownerList));

      boolean isOwner = t.isOwner(playerName);
      if (ownership == Ownership.SELF) return (isOwner);
      if (ownership == Ownership.NOTSELF) return (!isOwner);
      if (ownership == Ownership.OTHERS) return (!isOwner && t.hasOwners());
      return false;
    }
  }

  /**
   * Filter by the layer the token is on (allows selecting tokens on the Object and Background
   * layers).
   */
  private static class LayerFilter implements Zone.Filter {
<<<<<<< HEAD
    private final JsonArray layers;

    public LayerFilter(JsonArray layers) {
      this.layers = new JsonArray();
      for (Object s : layers) {
        String name = s.toString().toUpperCase();
        this.layers.add(Zone.Layer.valueOf("HIDDEN".equals(name) ? "GM" : name).toString());
=======
    private final JsonArray filterLayers;

    public LayerFilter(JsonArray layers) {
      filterLayers = new JsonArray();
      for (Object s : layers) {
        // Can't use .toString() as it wraps in extra quotes - bug in the JSON lib?
        String name = ((JsonPrimitive) s).getAsString().toUpperCase();
        name = "HIDDEN".equals(name) ? "GM" : name;
        name = Zone.Layer.valueOf(name).toString();
        filterLayers.add(name);
>>>>>>> fb3539c3
      }
    }

    public boolean matchToken(Token t) {
      // Filter out the utility lib: and image: tokens
<<<<<<< HEAD
      return layers.contains(new JsonPrimitive(t.getLayer().toString().toUpperCase()))
          && !t.isImgOrLib();
=======
      return filterLayers.contains(new JsonPrimitive(t.getLayer().toString())) && !t.isImgOrLib();
>>>>>>> fb3539c3
    }
  }

  private static class PropertyTypeFilter implements Zone.Filter {
    private final JsonArray types;

    public PropertyTypeFilter(JsonArray types) {
      this.types = types;
    }

    public boolean matchToken(Token t) {
      // Don't filter out lib and image
      boolean isType = types.contains(new JsonPrimitive(t.getPropertyType()));
      return isType;
    }
  }

  private FindTokenFunctions() {
    super(
        0,
        3,
        "findToken",
        "currentToken",
        "getTokenName",
        "getTokenNames",
        "getSelectedNames",
        "getTokens",
        "getSelected",
        "getImpersonated",
        "getImpersonatedName",
        "getExposedTokens",
        "getExposedTokenNames",
        "getPC",
        "getNPC",
        "getPCNames",
        "getNPCNames",
        "getWithState",
        "getWithStateNames",
        "getOwned",
        "getOwnedNames",
        "getVisibleTokens",
        "getVisibleTokenNames");
  }

  /** @return the instance. */
  public static FindTokenFunctions getInstance() {
    return instance;
  }

  @Override
  public Object childEvaluate(Parser parser, String functionName, List<Object> parameters)
      throws ParserException {
    boolean nameOnly = false;

    if (!functionName.equals("currentToken")
        && !functionName.startsWith("getImpersonated")
        && !functionName.startsWith("getVisible")
        && !functionName.startsWith("getSelected")) {
      if (!MapTool.getParser().isMacroTrusted()) {
        throw new ParserException(I18N.getText("macro.function.general.noPerm", functionName));
      }
    }
    if (functionName.equals("findToken")) {
      FunctionUtil.checkNumberParam(functionName, parameters, 1, 2);
      String mapName = parameters.size() > 1 ? parameters.get(1).toString() : null;
      return findTokenId(parameters.get(0).toString(), mapName);
    }
    int psize = parameters.size();
    String delim = ",";
    FindType findType;
    String findArgs = null;
    ZoneRenderer zoneRenderer = null;
    if (functionName.equals("currentToken")) {
      FunctionUtil.checkNumberParam(functionName, parameters, 0, 0);
      findType = FindType.CURRENT;
    } else if (functionName.startsWith("getSelected")) {
      FunctionUtil.checkNumberParam(functionName, parameters, 0, 1);
      findType = FindType.SELECTED;
      delim = !parameters.isEmpty() ? parameters.get(0).toString() : delim;
    } else if (functionName.startsWith("getImpersonated")) {
      FunctionUtil.checkNumberParam(functionName, parameters, 0, 0);
      findType = FindType.IMPERSONATED;
    } else if (functionName.startsWith("getPC")) {
      FunctionUtil.checkNumberParam(functionName, parameters, 0, 1);
      findType = FindType.PC;
      delim = !parameters.isEmpty() ? parameters.get(0).toString() : delim;
    } else if (functionName.startsWith("getNPC")) {
      FunctionUtil.checkNumberParam(functionName, parameters, 0, 1);
      findType = FindType.NPC;
      delim = !parameters.isEmpty() ? parameters.get(0).toString() : delim;
    } else if (functionName.startsWith("getToken")) {
      FunctionUtil.checkNumberParam(functionName, parameters, 0, 2);
      findType = FindType.ALL;
      delim = !parameters.isEmpty() ? parameters.get(0).toString() : delim;
    } else if (functionName.startsWith("getExposedToken")) {
      FunctionUtil.checkNumberParam(functionName, parameters, 0, 1);
      findType = FindType.EXPOSED;
      delim = !parameters.isEmpty() ? parameters.get(0).toString() : delim;
    } else if (functionName.startsWith("getWithState")) {
      FunctionUtil.checkNumberParam(functionName, parameters, 1, 2);
      findType = FindType.STATE;
      findArgs = parameters.get(0).toString();
      delim = psize > 1 ? parameters.get(1).toString() : delim;
    } else if (functionName.startsWith("getOwned")) {
      FunctionUtil.checkNumberParam(functionName, parameters, 0, 3);
      findType = FindType.OWNED;
      findArgs = psize > 0 ? parameters.get(0).toString() : MapTool.getPlayer().getName();
      delim = psize > 1 ? parameters.get(1).toString() : delim;
      zoneRenderer = FunctionUtil.getZoneRendererFromParam(functionName, parameters, 2);
    } else if (functionName.startsWith("getVisibleToken")) {
      FunctionUtil.checkNumberParam(functionName, parameters, 0, 1);
      findType = FindType.VISIBLE;
      delim = psize > 0 ? parameters.get(0).toString() : delim;
    } else {
      throw new ParserException(
          I18N.getText("macro.function.general.unknownFunction", functionName));
    }

    if (functionName.endsWith("Name") || functionName.endsWith("Names")) {
      nameOnly = true;
    }

    // Special case of getToken,getTokenNames where a JSON object supplies arguments
    if (findType == FindType.ALL && parameters.size() > 1) {
      return getTokenList(parser, nameOnly, delim, parameters.get(1).toString());
    }
    return getTokens(parser, findType, nameOnly, delim, findArgs, zoneRenderer);
  }

  /**
   * Called when the MTscript function is <code>getToken</code>, <code>getTokens</code>, <code>
   * getTokenName</code>, or <code>getTokenNames</code>.
   *
   * @param parser parser context object
   * @param nameOnly whether to return only token names (<code>false</code> = token GUIDs)
   * @param delim either <code>json</code> or a string delimiter between output entries
   * @param jsonString incoming JSON data structure to filter results
   * @return list of filtered tokens
   * @throws ParserException if a condition is incorrect
   */
  private static Object getTokenList(
      Parser parser, boolean nameOnly, String delim, String jsonString) throws ParserException {
    JsonObject jobj = JsonParser.parseString(jsonString).getAsJsonObject();

    // First get a list of all our tokens. By default this is limited to the TOKEN and GM layers.
    List<Token> allTokens = null;
    JsonArray layers = null;
    if (!jobj.has("layer")) {
      layers = new JsonArray();
      layers.add(Zone.Layer.TOKEN.toString());
      layers.add(Zone.Layer.GM.toString());
    } else {
      Object o = jobj.get("layer");
      if (o instanceof JsonArray) {
        layers = (JsonArray) o;
      } else {
        layers = new JsonArray();
        layers.add(o.toString());
      }
    }
    ZoneRenderer zoneRenderer;
    String mapName;
    if (!jobj.has("mapName")) {
      mapName = null; // set to null so findToken searches the current map
      zoneRenderer = MapTool.getFrame().getCurrentZoneRenderer();
    } else {
      mapName = jobj.get("mapName").toString();
      zoneRenderer = MapTool.getFrame().getZoneRenderer(mapName);
      if (zoneRenderer == null) {
        throw new ParserException(
            I18N.getText(
                "macro.function.moveTokenMap.unknownMap",
                nameOnly ? "getTokenNames" : "getTokens",
                mapName));
      }
    }
    Zone zone = zoneRenderer.getZone();
    allTokens = zone.getTokensFiltered(new LayerFilter(layers));
    List<Token> tokenList = new ArrayList<Token>(allTokens.size());
    tokenList.addAll(allTokens);
    JsonObject range = null;
    JsonObject area = null;

    boolean match;
    // Now loop through conditions and filter out tokens that don't match conditions
    for (Object key : jobj.keySet()) {
      String searchType = key.toString();
      if ("setStates".equalsIgnoreCase(searchType) || "unsetStates".equalsIgnoreCase(searchType)) {
        JsonArray states;
        Object o = jobj.get(searchType);
        if (o instanceof JsonArray) states = (JsonArray) o;
        else {
          states = new JsonArray();
          states.add(o.toString());
        }
        match = "setStates".equalsIgnoreCase(searchType);
        // Looking for tokens that either match or don't match the states
        for (Object item : states) {
          tokenList =
              getTokenList(parser, FindType.STATE, item.toString(), match, tokenList, zoneRenderer);
        }
      } else if ("range".equalsIgnoreCase(searchType)) {
        // We will do this as one of the last steps as it's one of the most expensive so we want to
        // do it on as few tokens as possible
        range = jobj.get(searchType).getAsJsonObject();
      } else if ("area".equalsIgnoreCase(searchType)) {
        // We will do this as one of the last steps as it's one of the most expensive so we want to
        // do it on as few tokens as possible
        area = jobj.get(searchType).getAsJsonObject();
        // } else if ("unsetStates".equalsIgnoreCase(searchType)) {
        // // ignore
      } else if ("propertyType".equalsIgnoreCase(searchType)) {
        JsonArray types;
        Object o = jobj.get(searchType);
        if (o instanceof JsonArray) types = (JsonArray) o;
        else {
          types = new JsonArray();
          types.add(o.toString());
        }
        tokenList = getTokensFiltered(new PropertyTypeFilter(types), tokenList);
      } else if ("light".equalsIgnoreCase(searchType)) {
        String value = jobj.get(searchType).toString();
        String type, name;
        if ("true".equalsIgnoreCase(value) || "1".equals(value)) {
          match = true;
          type = name = "*";
        } else if ("false".equalsIgnoreCase(value) || "0".equals(value)) {
          match = false;
          type = name = "*";
        } else {
          JsonElement json = JSONMacroFunctions.getInstance().asJsonElement(value);
          if (json.isJsonObject()) {
            JsonObject jobjLight = json.getAsJsonObject();
            match = !jobjLight.has("value") || FunctionUtil.getBooleanValue(jobjLight.get("value"));
            type = jobjLight.has("category") ? jobjLight.get("category").toString() : "*";
            name = jobjLight.has("name") ? jobjLight.get("name").toString() : "*";

            Map<String, Map<GUID, LightSource>> lightSourcesMap =
                MapTool.getCampaign().getLightSourcesMap();

            if (!"*".equals(type) && !lightSourcesMap.containsKey(type))
              throw new ParserException(
                  I18N.getText("macro.function.tokenLight.unknownLightType", "light", type));

          } else {
            throw new ParserException(
                I18N.getText("macro.function.json.onlyObject", value, "light"));
          }
        }
        tokenList = getTokensFiltered(new LightFilter(type, name, match), tokenList);
      } else if ("owned".equalsIgnoreCase(searchType)) {
        JsonElement json =
            JSONMacroFunctions.getInstance().asJsonElement(jobj.get(searchType).toString());
        if (json.isJsonArray()) {
          Ownership ownership = Ownership.ARRAY;
          Set<String> setOwners = new HashSet<>();
          for (JsonElement ele : json.getAsJsonArray()) {
            setOwners.add(ele.getAsString());
          }
          tokenList = getTokensFiltered(new OwnedFilter(ownership, setOwners), tokenList);
        } else {
          Ownership ownership = getOwnership(jobj.get(searchType).toString());
          tokenList = getTokensFiltered(new OwnedFilter(ownership), tokenList);
        }
      } else {
        match = booleanCheck(jobj, searchType);
        if ("npc".equalsIgnoreCase(searchType)) {
          tokenList = getTokenList(parser, FindType.NPC, "", match, tokenList, zoneRenderer);
        } else if ("pc".equalsIgnoreCase(searchType)) {
          tokenList = getTokenList(parser, FindType.PC, "", match, tokenList, zoneRenderer);
        } else if ("selected".equalsIgnoreCase(searchType)) {
          tokenList = getTokenList(parser, FindType.SELECTED, "", match, tokenList, zoneRenderer);
        } else if ("visible".equalsIgnoreCase(searchType)) {
          tokenList = getTokenList(parser, FindType.VISIBLE, "", match, tokenList, zoneRenderer);
        } else if ("current".equalsIgnoreCase(searchType)) {
          tokenList = getTokenList(parser, FindType.CURRENT, "", match, tokenList, zoneRenderer);
        } else if ("impersonated".equalsIgnoreCase(searchType)) {
          tokenList =
              getTokenList(parser, FindType.IMPERSONATED, "", match, tokenList, zoneRenderer);
        }
      }
    }

    // Loop through and compare ranges if we have them
    if (range != null) {
      TokenLocationFunctions instance = TokenLocationFunctions.getInstance();
      Token token;
      if (range.has("token")) {
        token = findToken(range.get("token").getAsString(), mapName);
        if (token == null) {
          throw new ParserException(
              I18N.getText(
                  "macro.function.general.unknownToken",
                  "getTokens",
                  range.get("token").getAsString()));
        }
      } else {
        GUID guid = MapTool.getFrame().getCommandPanel().getIdentityGUID();
        if (guid != null) token = zone.getToken(guid);
        else token = findToken(MapTool.getFrame().getCommandPanel().getIdentity(), mapName);
        if (token == null) {
          throw new ParserException(
              I18N.getText("macro.function.general.noImpersonated", "getTokens"));
        }
      }
      int from = Integer.MIN_VALUE;
      int upto = Integer.MAX_VALUE;

      if (range.has("from")) {
        from = range.get("from").getAsInt();
      }
      if (range.has("upto")) {
        upto = range.get("upto").getAsInt();
      }
      boolean useDistancePerCell = true;
      if (range.has("distancePerCell")) {
        useDistancePerCell = booleanCheck(range, "distancePerCell");
      }

      String metric = null;
      if (range.has("metric")) {
        metric = range.get("metric").getAsString();
      }
      List<Token> inrange = new LinkedList<Token>();
      for (Token targetToken : tokenList) {
        Double distance = instance.getDistance(token, targetToken, useDistancePerCell, metric);
        if (distance <= upto && distance >= from && token != targetToken) {
          inrange.add(targetToken);
        }
      }
      tokenList.retainAll(inrange);
    }

    // Loop through and compare the area if we have it
    if (area != null) {
      TokenLocationFunctions instance = TokenLocationFunctions.getInstance();
      Token token;
      if (area.has("token")) {
        token = findToken(area.get("token").getAsString(), mapName);
        if (token == null) {
          throw new ParserException(
              I18N.getText(
                  "macro.function.general.unknownToken",
                  "getTokens",
                  area.get("token").getAsString()));
        }
      } else {
        GUID guid = MapTool.getFrame().getCommandPanel().getIdentityGUID();
        if (guid != null) token = zone.getToken(guid);
        else token = findToken(MapTool.getFrame().getCommandPanel().getIdentity(), mapName);
        if (token == null) {
          throw new ParserException(
              I18N.getText("macro.function.general.noImpersonated", "getTokens"));
        }
      }
      JsonArray offsets = area.get("offsets").getAsJsonArray();
      if (offsets == null) {
        throw new ParserException(
            I18N.getText("macro.function.findTokenFunctions.offsetArray", "getTokens"));
      }
      String metric = null;
      if (area.has("metric")) {
        metric = area.get("metric").getAsString();
      }
      CellPoint cp = instance.getTokenCell(token);

      Point[] points = new Point[offsets.size()];
      int ip = 0; // create an array of points for each cell
      for (Object o : offsets) {
        if (!(o instanceof JsonObject)) {
          throw new ParserException(
              I18N.getText("macro.function.findTokenFunctions.offsetArray", "getTokens"));
        }
        JsonObject joff = (JsonObject) o;
        if (!joff.has("x") || !joff.has("y")) {
          throw new ParserException(
              I18N.getText("macro.function.findTokenFunctions.offsetArray", "getTokens"));
        }
        // note: cp.x and cp.y returns the top left cell (pixel for gridless
        points[ip] = new Point(joff.get("x").getAsInt() + cp.x, joff.get("y").getAsInt() + cp.y);
        ip += 1;
      }
      Set<Token> matching = new HashSet<Token>();
      for (Token targetToken : tokenList) {
        if (TokenLocationFunctions.isTokenAtXY(targetToken, zone, points))
          matching.add(targetToken);
      }
      tokenList.retainAll(matching);
    }

    ArrayList<String> values = new ArrayList<String>();
    for (Token token : tokenList) {
      if (nameOnly) {
        values.add(token.getName());
      } else {
        values.add(token.getId().toString());
      }
    }
    if ("json".equals(delim)) {
      JsonArray jsonArray = new JsonArray();
      for (String val : values) {
        jsonArray.add(val);
      }
      return jsonArray;
    } else {
      return StringFunctions.getInstance().join(values, delim);
    }
  }

  private static boolean booleanCheck(JsonObject jobj, String searchType) {
<<<<<<< HEAD
    JsonPrimitive val = jobj.get(searchType).getAsJsonPrimitive();
    if (val == null) {
      return false;
    }
    if (val.isBoolean()) {
      return val.getAsBoolean();
    } else if (val.isNumber()) {
      if (val.getAsInt() == 0) {
        return false;
      } else {
        return true;
      }
    } else {
      return true;
=======
    JsonElement jel = jobj.get(searchType);
    if (jel.isJsonPrimitive()) {
      JsonPrimitive jprim = jel.getAsJsonPrimitive();
      if (jprim.isBoolean()) {
        return jprim.getAsBoolean();
      } else if (jprim.isNumber()) {
        if (jprim.getAsInt() == 0) {
          return false;
        } else {
          return true;
        }
      } else {
        // What's the rationale for returning true for other types?
        // Should we be looking at strings for true/false?
        return true;
      }
>>>>>>> fb3539c3
    }
    return false;
  }

  /**
   * Take a list of tokens and return a new sublist where each token satisfies the specified
   * condition
   *
   * @param parser The parser, to get variables in context
   * @param findType the type of search to do
   * @param findArgs additional argument for the search
   * @param match should the property match? true: only include matches, false: exclude matches
   * @param originalList the list of tokens to search from
   * @param zoneRenderer the zone render of the map where the tokens are
   * @return tokenList satisfying the requirement
   */
  private static List<Token> getTokenList(
      Parser parser,
      FindType findType,
      String findArgs,
      boolean match,
      List<Token> originalList,
      ZoneRenderer zoneRenderer)
      throws ParserException {
    List<Token> tokenList = new LinkedList<Token>();
    if (originalList.size() == 0) return tokenList;

    Zone zone = zoneRenderer.getZone();
    switch (findType) {
      case ALL:
        tokenList = getTokensFiltered(new AllFilter(match), originalList);
        break;
      case NPC:
        tokenList = getTokensFiltered(new NPCFilter(match), originalList);
        break;
      case PC:
        tokenList = getTokensFiltered(new PCFilter(match), originalList);
        break;
      case SELECTED:
        tokenList = getTokensFiltered(zoneRenderer.getSelectedTokensList(), originalList, match);
        break;
      case CURRENT:
        Token token = ((MapToolVariableResolver) parser.getVariableResolver()).getTokenInContext();
        if (token != null) {
          tokenList = getTokensFiltered(Collections.singletonList(token), originalList, match);
        } else if (!match) tokenList = originalList;
        break;
      case IMPERSONATED:
        Token t;
        GUID guid = MapTool.getFrame().getCommandPanel().getIdentityGUID();
        if (guid != null) t = zone.getToken(guid);
        else t = zone.resolveToken(MapTool.getFrame().getCommandPanel().getIdentity());
        if (t != null) {
          tokenList = getTokensFiltered(Collections.singletonList(t), originalList, match);
        } else if (!match) tokenList = originalList;
        break;
      case EXPOSED:
        tokenList = getTokensFiltered(new ExposedFilter(zone, match), originalList);
        break;
      case STATE:
        tokenList = getTokensFiltered(new StateFilter(findArgs, match), originalList);
        break;
      case OWNED: // for "getOwned" and "getOwnedNames" only. getTokens uses different code
        tokenList = getTokensFiltered(new OwnedFilter(findArgs, match), originalList);
        break;
      case VISIBLE:
        tokenList = getTokensFiltered(zoneRenderer.getVisibleTokens(), originalList, match);
        break;
      case LAYER:
        // Layer check already performed and unneeded here
        tokenList = originalList;
        break;
      default:
        // Should never get here, but if we do then another enum type was added and we didn't
        // account for it!
        throw new ParserException(
            I18N.getText(
                "macro.function.findTokenFunctions.unknownEnum", "getTokens", findType.toString()));
    }
    return tokenList;
  }

  private static List<Token> getTokensFiltered(Zone.Filter filter, List<Token> originalList) {
    List<Token> tokenList = new ArrayList<Token>(originalList.size());

    for (Token token : originalList) {
      if (filter.matchToken(token)) tokenList.add(token);
    }
    return tokenList;
  }

  private static List<Token> getTokensFiltered(
      List<Token> editList, List<Token> originalList, boolean match) {
    List<Token> tokenList = new ArrayList<Token>(originalList);

    if (match) tokenList.retainAll(editList); // keep tokens in both lists
    else tokenList.removeAll(editList); // remove edit list from original list
    return tokenList;
  }

  /**
   * Gets the names or ids of the tokens on a map.
   *
   * @param parser The parser that called the function.
   * @param findType The type of tokens to find.
   * @param nameOnly If a list of names is wanted.
   * @param delim The delimiter to use for lists, or "json" for a json array.
   * @param findArgs Any arguments for the find function
   * @param zoneRenderer the zone renderer, or null if using the current one
   * @return a string list that contains the ids or names of the tokens.
   * @throws ParserException if this code adds a new enum but doesn't properly handle it
   */
  private static String getTokens(
      Parser parser,
      FindType findType,
      boolean nameOnly,
      String delim,
      String findArgs,
      ZoneRenderer zoneRenderer)
      throws ParserException {
    ArrayList<String> values = new ArrayList<String>();
    if (zoneRenderer == null) {
      zoneRenderer = MapTool.getFrame().getCurrentZoneRenderer();
    }
    Zone zone = zoneRenderer.getZone();
    List<Token> tokens =
        getTokenList(parser, findType, findArgs, true, zone.getAllTokens(), zoneRenderer);

    if (tokens != null && !tokens.isEmpty()) {
      for (Token token : tokens) {
        if (nameOnly) {
          values.add(token.getName());
        } else {
          values.add(token.getId().toString());
        }
      }
    }
    if ("json".equals(delim)) {
      JsonArray jsonArray = new JsonArray();
      for (String val : values) {
        jsonArray.add(val);
      }
      return jsonArray.toString();
    } else {
      return StringFunctions.getInstance().join(values, delim);
    }
  }

  /**
   * Finds the specified token id.
   *
   * @param identifier the name of the token.
   * @param zoneName the name of the zone.
   * @return the token Id, or a blank string if none found.
   */
  private String findTokenId(String identifier, String zoneName) {
    Token token = findToken(identifier, zoneName);
    return token == null ? "" : token.getId().toString();
  }

  /**
   * Finds the specified token.
   *
   * @param identifier the name of the token.
   * @param zoneName the name of the zone. If null, check current zone.
   * @return the token, or null if none found.
   */
  public static Token findToken(String identifier, String zoneName) {
    if (zoneName == null || zoneName.length() == 0) {
      Zone zone = MapTool.getFrame().getCurrentZoneRenderer().getZone();
      Token token = zone.resolveToken(identifier);
      return token;
    } else {
      List<ZoneRenderer> zrenderers = MapTool.getFrame().getZoneRenderers();
      for (ZoneRenderer zr : zrenderers) {
        Zone zone = zr.getZone();
        if (zone.getName().equalsIgnoreCase(zoneName)) {
          Token token = zone.resolveToken(identifier);
          if (token != null) {
            return token;
          }
        }
      }
    }
    return null;
  }

  /**
   * find a token on all maps (first matching is returned)
   *
   * @param identifier to check for
   * @return the token
   */
  public static Token findToken(final String identifier) {
    final Zone currentZone = MapTool.getFrame().getCurrentZoneRenderer().getZone();
    Token token = currentZone.resolveToken(identifier);
    if (token == null) {
      final List<ZoneRenderer> zrenderers = MapTool.getFrame().getZoneRenderers();
      for (final ZoneRenderer zr : zrenderers) {
        final Zone zone = zr.getZone();
        token = zone.resolveToken(identifier);
        if (token != null) {
          return token;
        }
      }
    }
    return token;
  }
}<|MERGE_RESOLUTION|>--- conflicted
+++ resolved
@@ -239,15 +239,6 @@
    * layers).
    */
   private static class LayerFilter implements Zone.Filter {
-<<<<<<< HEAD
-    private final JsonArray layers;
-
-    public LayerFilter(JsonArray layers) {
-      this.layers = new JsonArray();
-      for (Object s : layers) {
-        String name = s.toString().toUpperCase();
-        this.layers.add(Zone.Layer.valueOf("HIDDEN".equals(name) ? "GM" : name).toString());
-=======
     private final JsonArray filterLayers;
 
     public LayerFilter(JsonArray layers) {
@@ -258,18 +249,12 @@
         name = "HIDDEN".equals(name) ? "GM" : name;
         name = Zone.Layer.valueOf(name).toString();
         filterLayers.add(name);
->>>>>>> fb3539c3
       }
     }
 
     public boolean matchToken(Token t) {
       // Filter out the utility lib: and image: tokens
-<<<<<<< HEAD
-      return layers.contains(new JsonPrimitive(t.getLayer().toString().toUpperCase()))
-          && !t.isImgOrLib();
-=======
       return filterLayers.contains(new JsonPrimitive(t.getLayer().toString())) && !t.isImgOrLib();
->>>>>>> fb3539c3
     }
   }
 
@@ -680,22 +665,6 @@
   }
 
   private static boolean booleanCheck(JsonObject jobj, String searchType) {
-<<<<<<< HEAD
-    JsonPrimitive val = jobj.get(searchType).getAsJsonPrimitive();
-    if (val == null) {
-      return false;
-    }
-    if (val.isBoolean()) {
-      return val.getAsBoolean();
-    } else if (val.isNumber()) {
-      if (val.getAsInt() == 0) {
-        return false;
-      } else {
-        return true;
-      }
-    } else {
-      return true;
-=======
     JsonElement jel = jobj.get(searchType);
     if (jel.isJsonPrimitive()) {
       JsonPrimitive jprim = jel.getAsJsonPrimitive();
@@ -712,7 +681,6 @@
         // Should we be looking at strings for true/false?
         return true;
       }
->>>>>>> fb3539c3
     }
     return false;
   }
