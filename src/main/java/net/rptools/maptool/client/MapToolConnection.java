/*
 * This software Copyright by the RPTools.net development team, and
 * licensed under the Affero GPL Version 3 or, at your option, any later
 * version.
 *
 * MapTool Source Code is distributed in the hope that it will be
 * useful, but WITHOUT ANY WARRANTY; without even the implied warranty
 * of MERCHANTABILITY or FITNESS FOR A PARTICULAR PURPOSE.
 *
 * You should have received a copy of the GNU Affero General Public
 * License * along with this source Code.  If not, please visit
 * <http://www.gnu.org/licenses/> and specifically the Affero license
 * text at <http://www.gnu.org/licenses/agpl.html>.
 */
package net.rptools.maptool.client;

import java.io.IOException;
<<<<<<< HEAD
import net.rptools.clientserver.ConnectionFactory;
import net.rptools.clientserver.hessian.client.MethodClientConnection;
import net.rptools.maptool.client.ui.ActivityMonitorPanel;
import net.rptools.maptool.model.Player;
=======
import java.net.Socket;
import java.security.InvalidKeyException;
import java.security.NoSuchAlgorithmException;
import java.security.spec.InvalidKeySpecException;
import javax.crypto.BadPaddingException;
import javax.crypto.IllegalBlockSizeException;
import javax.crypto.NoSuchPaddingException;
import net.rptools.clientserver.hessian.client.ClientConnection;
import net.rptools.maptool.model.player.LocalPlayer;
import net.rptools.maptool.model.player.PlayerDatabase;
import net.rptools.maptool.model.player.PlayerDatabaseFactory;
>>>>>>> be6c5daf
import net.rptools.maptool.server.Handshake;
import net.rptools.maptool.server.ServerConfig;

/** @author trevor */
<<<<<<< HEAD
public class MapToolConnection {
  private final Player player;
  private MethodClientConnection connection;
  private Handshake handshake;
  private Runnable onCompleted;

  public MapToolConnection(ServerConfig config, Player player) throws IOException {
    this.connection =
        ConnectionFactory.getInstance().createClientConnection(player.getName(), config);
=======
public class MapToolConnection extends ClientConnection {
  private final LocalPlayer player;

  public MapToolConnection(String host, int port, LocalPlayer player) throws IOException {
    super(host, port, null);
>>>>>>> be6c5daf
    this.player = player;
    this.handshake = new Handshake(connection, player);
    onCompleted = () -> {};
  }

<<<<<<< HEAD
  public void setOnCompleted(Runnable onCompleted) {
    if (onCompleted == null) this.onCompleted = () -> {};
    else this.onCompleted = onCompleted;
  }

  public void start() throws IOException {
    connection.addMessageHandler(handshake);
    handshake.addObserver(
        (ignore) -> {
          connection.removeMessageHandler(handshake);
          if (handshake.isSuccessful()) {
            onCompleted.run();
          } else {
            var exception = handshake.getException();
            if (exception != null) MapTool.showError("Handshake.msg.encodeInitFail", exception);
            else MapTool.showError("ERROR: " + handshake.getErrorMessage());
            connection.close();
            onCompleted.run();
          }
        });
    // this triggers the handshake from the server side
    connection.open();
  }

  public void addMessageHandler(ClientMethodHandler handler) {
    connection.addMessageHandler(handler);
  }

  public void addActivityListener(ActivityMonitorPanel activityMonitor) {
    connection.addActivityListener(activityMonitor);
  }

  public void addDisconnectHandler(ServerDisconnectHandler serverDisconnectHandler) {
    connection.addDisconnectHandler(serverDisconnectHandler);
  }

  public boolean isAlive() {
    return connection.isAlive();
  }

  public void close() throws IOException {
    connection.close();
  }
=======
  public MapToolConnection(Socket socket, LocalPlayer player) throws IOException {
    super(socket, null);
    this.player = player;
  }

  /*
   * (non-Javadoc)
   *
   * @see net.rptools.clientserver.simple.client.ClientConnection#sendHandshake( java.net.Socket)
   */
  @Override
  public boolean sendHandshake(Socket s) throws IOException {
    Handshake.Response response = null;
    try {
      PlayerDatabase playerDatabase = PlayerDatabaseFactory.getCurrentPlayerDatabase();
      Handshake handshake = new Handshake(playerDatabase);
      response =
          handshake.sendHandshake(
              new Handshake.Request(
                  player.getName(),
                  player.getPlainTextPassword(),
                  player.getRole(),
                  MapTool.getVersion()),
              s);
    } catch (IllegalBlockSizeException
        | InvalidKeyException
        | BadPaddingException
        | NoSuchAlgorithmException
        | NoSuchPaddingException
        | InvalidKeySpecException e) {
      MapTool.showError("Handshake.msg.encodeInitFail", e);
      return false;
    }
>>>>>>> be6c5daf

  public void callMethod(String name, Object[] params) {
    connection.callMethod(name, params);
  }
}<|MERGE_RESOLUTION|>--- conflicted
+++ resolved
@@ -15,51 +15,30 @@
 package net.rptools.maptool.client;
 
 import java.io.IOException;
-<<<<<<< HEAD
 import net.rptools.clientserver.ConnectionFactory;
 import net.rptools.clientserver.hessian.client.MethodClientConnection;
 import net.rptools.maptool.client.ui.ActivityMonitorPanel;
-import net.rptools.maptool.model.Player;
-=======
-import java.net.Socket;
-import java.security.InvalidKeyException;
-import java.security.NoSuchAlgorithmException;
-import java.security.spec.InvalidKeySpecException;
-import javax.crypto.BadPaddingException;
-import javax.crypto.IllegalBlockSizeException;
-import javax.crypto.NoSuchPaddingException;
-import net.rptools.clientserver.hessian.client.ClientConnection;
 import net.rptools.maptool.model.player.LocalPlayer;
 import net.rptools.maptool.model.player.PlayerDatabase;
 import net.rptools.maptool.model.player.PlayerDatabaseFactory;
->>>>>>> be6c5daf
 import net.rptools.maptool.server.Handshake;
 import net.rptools.maptool.server.ServerConfig;
 
 /** @author trevor */
-<<<<<<< HEAD
 public class MapToolConnection {
-  private final Player player;
+  private final LocalPlayer player;
   private MethodClientConnection connection;
   private Handshake handshake;
   private Runnable onCompleted;
 
-  public MapToolConnection(ServerConfig config, Player player) throws IOException {
+  public MapToolConnection(ServerConfig config, LocalPlayer player) throws IOException {
     this.connection =
         ConnectionFactory.getInstance().createClientConnection(player.getName(), config);
-=======
-public class MapToolConnection extends ClientConnection {
-  private final LocalPlayer player;
-
-  public MapToolConnection(String host, int port, LocalPlayer player) throws IOException {
-    super(host, port, null);
->>>>>>> be6c5daf
     this.player = player;
-    this.handshake = new Handshake(connection, player);
+    this.handshake = new Handshake(connection, PlayerDatabaseFactory.getCurrentPlayerDatabase(), player);
     onCompleted = () -> {};
   }
 
-<<<<<<< HEAD
   public void setOnCompleted(Runnable onCompleted) {
     if (onCompleted == null) this.onCompleted = () -> {};
     else this.onCompleted = onCompleted;
@@ -103,41 +82,6 @@
   public void close() throws IOException {
     connection.close();
   }
-=======
-  public MapToolConnection(Socket socket, LocalPlayer player) throws IOException {
-    super(socket, null);
-    this.player = player;
-  }
-
-  /*
-   * (non-Javadoc)
-   *
-   * @see net.rptools.clientserver.simple.client.ClientConnection#sendHandshake( java.net.Socket)
-   */
-  @Override
-  public boolean sendHandshake(Socket s) throws IOException {
-    Handshake.Response response = null;
-    try {
-      PlayerDatabase playerDatabase = PlayerDatabaseFactory.getCurrentPlayerDatabase();
-      Handshake handshake = new Handshake(playerDatabase);
-      response =
-          handshake.sendHandshake(
-              new Handshake.Request(
-                  player.getName(),
-                  player.getPlainTextPassword(),
-                  player.getRole(),
-                  MapTool.getVersion()),
-              s);
-    } catch (IllegalBlockSizeException
-        | InvalidKeyException
-        | BadPaddingException
-        | NoSuchAlgorithmException
-        | NoSuchPaddingException
-        | InvalidKeySpecException e) {
-      MapTool.showError("Handshake.msg.encodeInitFail", e);
-      return false;
-    }
->>>>>>> be6c5daf
 
   public void callMethod(String name, Object[] params) {
     connection.callMethod(name, params);
