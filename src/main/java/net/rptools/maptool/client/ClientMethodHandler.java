/*
 * This software Copyright by the RPTools.net development team, and
 * licensed under the Affero GPL Version 3 or, at your option, any later
 * version.
 *
 * MapTool Source Code is distributed in the hope that it will be
 * useful, but WITHOUT ANY WARRANTY; without even the implied warranty
 * of MERCHANTABILITY or FITNESS FOR A PARTICULAR PURPOSE.
 *
 * You should have received a copy of the GNU Affero General Public
 * License * along with this source Code.  If not, please visit
 * <http://www.gnu.org/licenses/> and specifically the Affero license
 * text at <http://www.gnu.org/licenses/agpl.html>.
 */
package net.rptools.maptool.client;

import com.google.protobuf.util.JsonFormat;
import java.awt.EventQueue;
import java.awt.Point;
import java.awt.geom.Area;
import java.io.ByteArrayInputStream;
import java.io.IOException;
import java.io.InputStreamReader;
import java.util.ArrayList;
import java.util.List;
import java.util.Set;
<<<<<<< HEAD
import java.util.stream.Collectors;
=======
import java.util.concurrent.ExecutionException;
>>>>>>> 9f37f986
import javax.swing.SwingUtilities;
import net.rptools.clientserver.hessian.AbstractMethodHandler;
import net.rptools.lib.MD5Key;
import net.rptools.maptool.client.functions.ExecFunction;
import net.rptools.maptool.client.functions.MacroLinkFunction;
import net.rptools.maptool.client.ui.MapToolFrame;
import net.rptools.maptool.client.ui.tokenpanel.InitiativePanel;
import net.rptools.maptool.client.ui.zone.FogUtil;
import net.rptools.maptool.client.ui.zone.ZoneRenderer;
import net.rptools.maptool.client.ui.zone.ZoneRendererFactory;
import net.rptools.maptool.language.I18N;
import net.rptools.maptool.model.Asset;
import net.rptools.maptool.model.AssetManager;
import net.rptools.maptool.model.Campaign;
import net.rptools.maptool.model.CampaignProperties;
import net.rptools.maptool.model.CellPoint;
import net.rptools.maptool.model.ExposedAreaMetaData;
import net.rptools.maptool.model.GUID;
import net.rptools.maptool.model.Grid;
import net.rptools.maptool.model.InitiativeList;
import net.rptools.maptool.model.InitiativeList.TokenInitiative;
import net.rptools.maptool.model.Label;
import net.rptools.maptool.model.MacroButtonProperties;
import net.rptools.maptool.model.Pointer;
import net.rptools.maptool.model.TextMessage;
import net.rptools.maptool.model.Token;
import net.rptools.maptool.model.Zone;
import net.rptools.maptool.model.Zone.VisionType;
import net.rptools.maptool.model.ZonePoint;
import net.rptools.maptool.model.drawing.Drawable;
import net.rptools.maptool.model.drawing.DrawnElement;
import net.rptools.maptool.model.drawing.Pen;
import net.rptools.maptool.model.gamedata.DataStoreManager;
import net.rptools.maptool.model.gamedata.GameDataImporter;
import net.rptools.maptool.model.gamedata.proto.DataStoreDto;
import net.rptools.maptool.model.gamedata.proto.GameDataDto;
import net.rptools.maptool.model.gamedata.proto.GameDataValueDto;
import net.rptools.maptool.model.library.LibraryManager;
import net.rptools.maptool.model.library.addon.AddOnLibraryImporter;
import net.rptools.maptool.model.library.addon.TransferableAddOnLibrary;
import net.rptools.maptool.model.player.Player;
import net.rptools.maptool.server.Mapper;
import net.rptools.maptool.server.ServerMethodHandler;
import net.rptools.maptool.server.ServerPolicy;
import net.rptools.maptool.server.proto.*;
import net.rptools.maptool.transfer.AssetChunk;
import net.rptools.maptool.transfer.AssetConsumer;
import net.rptools.maptool.transfer.AssetHeader;
import org.apache.log4j.Logger;

/**
 * This class is used by the clients to receive server commands sent through {@link
 * ServerMethodHandler ServerMethodHandler}.
 *
 * @author drice
 */
public class ClientMethodHandler extends AbstractMethodHandler {
  private static final Logger log = Logger.getLogger(ClientMethodHandler.class);

  public ClientMethodHandler() {}

  @Override
  public void handleMessage(String id, byte[] message) {
    try {
      var msg = Message.parseFrom(message);
      var msgType = msg.getMessageTypeCase();
      log.info(id + ": p got: " + msgType);

      switch (msgType) {
        case ADD_TOPOLOGY_MSG -> handle(msg.getAddTopologyMsg());
        case BOOT_PLAYER_MSG -> handle(msg.getBootPlayerMsg());
        case CHANGE_ZONE_DISPLAY_NAME_MSG -> handle(msg.getChangeZoneDisplayNameMsg());
        case CLEAR_ALL_DRAWINGS_MSG -> handle(msg.getClearAllDrawingsMsg());
        case CLEAR_EXPOSED_AREA_MSG -> handle(msg.getClearExposedAreaMsg());
        case DRAW_MSG -> handle(msg.getDrawMsg());
        case EDIT_TOKEN_MSG -> handle(msg.getEditTokenMsg());
        case PUT_TOKEN_MSG -> handle(msg.getPutTokenMsg());
        case ENFORCE_NOTIFICATION_MSG -> handle(msg.getEnforceNotificationMsg());
        case ENFORCE_ZONE_MSG -> handle(msg.getEnforceZoneMsg());
        case ENFORCE_ZONE_VIEW_MSG -> handle(msg.getEnforceZoneViewMsg());
        case EXEC_FUNCTION_MSG -> handle(msg.getExecFunctionMsg());
        case EXEC_LINK_MSG -> handle(msg.getExecLinkMsg());
        case EXPOSE_FOW_MSG -> handle(msg.getExposeFowMsg());
        case EXPOSE_PC_AREA_MSG -> handle(msg.getExposePcAreaMsg());
        case HIDE_FOW_MSG -> handle(msg.getHideFowMsg());
        case HIDE_POINTER_MSG -> handle(msg.getHidePointerMsg());
        case MESSAGE_MSG -> handle(msg.getMessageMsg());
        case MOVE_POINTER_MSG -> handle(msg.getMovePointerMsg());
        case PLAYER_CONNECTED_MSG -> handle(msg.getPlayerConnectedMsg());
        case PLAYER_DISCONNECTED_MSG -> handle(msg.getPlayerDisconnectedMsg());
        case PUT_ASSET_MSG -> handle(msg.getPutAssetMsg());
        default -> log.warn(msgType + "not handled.");
      }

    } catch (Exception e) {
      super.handleMessage(id, message);
    }
  }

  private void handle(PutAssetMsg msg) {
    AssetManager.putAsset(Mapper.map(msg.getAsset()));
    MapTool.getFrame().getCurrentZoneRenderer().flushDrawableRenderer();
    MapTool.getFrame().refresh();
  }

  private void handle(PlayerDisconnectedMsg msg) {
    EventQueue.invokeLater(() -> {
      MapTool.removePlayer(Mapper.map(msg.getPlayer()));
      MapTool.getFrame().refresh();
    });
  }

  private void handle(PlayerConnectedMsg msg) {
    EventQueue.invokeLater(() -> {
      MapTool.addPlayer(Mapper.map(msg.getPlayer()));
      MapTool.getFrame().refresh();
    });
  }

  private void handle(MovePointerMsg msg) {
    EventQueue.invokeLater(() -> {
      Pointer pointer = MapTool.getFrame().getPointerOverlay().getPointer(msg.getPlayer());
      if (pointer == null) {
        return;
      }
      pointer.setX(msg.getX());
      pointer.setY(msg.getY());

      MapTool.getFrame().refresh();
    });
  }

  private void handle(MessageMsg msg) {
    EventQueue.invokeLater(() -> {
      TextMessage message = Mapper.map(msg.getMessage());
      MapTool.addServerMessage(message);
    });
  }

  private void handle(HidePointerMsg msg) {
    EventQueue.invokeLater(() -> {
      MapTool.getFrame().getPointerOverlay().removePointer(msg.getPlayer());
      MapTool.getFrame().refresh();
    });
  }

  private void handle(HideFowMsg msg) {
    EventQueue.invokeLater(() -> {
      var zoneGUID = GUID.valueOf(msg.getZoneGuid());
      var area = Mapper.map(msg.getArea());
      var selectedToks = msg.getTokenGuidList().stream().map(GUID::valueOf).collect(Collectors.toSet());

      var zone = MapTool.getCampaign().getZone(zoneGUID);
      zone.hideArea(area, selectedToks);
      MapTool.getFrame().refresh();
    });
  }

  private void handle(ExposePcAreaMsg msg) {
    EventQueue.invokeLater(() -> {
      var zoneGuid = GUID.valueOf(msg.getZoneGuid());
      var renderer = MapTool.getFrame().getZoneRenderer(zoneGuid);
      FogUtil.exposePCArea(renderer);
    });
  }

  private void handle(ExposeFowMsg msg) {
    EventQueue.invokeLater(() -> {
        var zoneGUID = GUID.valueOf(msg.getZoneGuid());
        Area area = Mapper.map(msg.getArea());
        var selectedToks = msg.getTokenGuidList().stream().map(GUID::valueOf).collect(Collectors.toSet());
        var zone = MapTool.getCampaign().getZone(zoneGUID);
        zone.exposeArea(area, selectedToks);
        MapTool.getFrame().refresh();
    });
  }

  private void handle(ExecLinkMsg msg) {
    EventQueue.invokeLater(() -> {
      MacroLinkFunction.receiveExecLink(
          msg.getLink(), msg.getTarget(), msg.getSource());
    });
  }

  private void handle(ExecFunctionMsg msg) {
    EventQueue.invokeLater(
        () -> {
          ExecFunction.receiveExecFunction(
              msg.getTarget(),
              msg.getSource(),
              msg.getFunctionName(),
              Mapper.map(msg.getArgumentList()));
        });
  }

  private void handle(EnforceZoneViewMsg msg) {
    EventQueue.invokeLater(
        () -> {
          var zoneGUID = GUID.valueOf(msg.getZoneGuid());
          int x = msg.getX();
          int y = msg.getY();
          double scale = msg.getScale();
          int gmWidth = msg.getGmWidth();
          int gmHeight = msg.getGmHeight();

          var renderer = MapTool.getFrame().getZoneRenderer(zoneGUID);
          if (renderer == null) {
            return;
          }
          if (AppPreferences.getFitGMView()) {
            renderer.enforceView(x, y, scale, gmWidth, gmHeight);
          } else {
            renderer.setScale(scale);
            renderer.centerOn(new ZonePoint(x, y));
          }
        });
  }

  private void handle(EnforceZoneMsg msg) {
    EventQueue.invokeLater(
        () -> {
          var zoneGUID = GUID.valueOf(msg.getZoneGuid());
          ZoneRenderer renderer = MapTool.getFrame().getZoneRenderer(zoneGUID);

          if (renderer != null
              && renderer != MapTool.getFrame().getCurrentZoneRenderer()
              && (renderer.getZone().isVisible() || MapTool.getPlayer().isGM())) {
            MapTool.getFrame().setCurrentZoneRenderer(renderer);
          }
        });
  }

  private void handle(EnforceNotificationMsg msg) {
    EventQueue.invokeLater(
        () -> {
          MapTool.getFrame().getCommandPanel().disableNotifyButton(msg.getEnforce());
        });
  }

  private void handle(PutTokenMsg putTokenMsg) {
    EventQueue.invokeLater(
        () -> {
          var zoneGUID = GUID.valueOf(putTokenMsg.getZoneGuid());
          var zone = MapTool.getCampaign().getZone(zoneGUID);
          var token = Mapper.map(putTokenMsg.getToken());
          zone.putToken(token);
          MapTool.getFrame().refresh();
        });
  }

  private void handle(EditTokenMsg editTokenMsg) {
    EventQueue.invokeLater(
        () -> {
          var zoneGUID = GUID.valueOf(editTokenMsg.getZoneGuid());
          var zone = MapTool.getCampaign().getZone(zoneGUID);
          var token = Mapper.map(editTokenMsg.getToken());
          zone.editToken(token);
          MapTool.getFrame().refresh();
        });
  }

  private void handle(DrawMsg drawMsg) {
    EventQueue.invokeLater(
        () -> {
          var zoneGuid = GUID.valueOf(drawMsg.getZoneGuid());
          Pen pen = Mapper.map(drawMsg.getPen());
          Drawable drawable = Mapper.map(drawMsg.getDrawable());

          var zone = MapTool.getCampaign().getZone(zoneGuid);
          zone.addDrawable(new DrawnElement(drawable, pen));
          MapTool.getFrame().refresh();
        });
  }

  private void handle(ClearExposedAreaMsg clearExposedAreaMsg) {
    EventQueue.invokeLater(
        () -> {
          var zoneGUID = GUID.valueOf(clearExposedAreaMsg.getZoneGuid());
          var zone = MapTool.getCampaign().getZone(zoneGUID);
          zone.clearExposedArea(clearExposedAreaMsg.getGlobalOnly());
        });
  }

  private void handle(ClearAllDrawingsMsg clearAllDrawingsMsg) {
    EventQueue.invokeLater(
        () -> {
          var zoneGUID = GUID.valueOf(clearAllDrawingsMsg.getZoneGuid());
          var layer = Zone.Layer.valueOf(clearAllDrawingsMsg.getLayer());

          var zone = MapTool.getCampaign().getZone(zoneGUID);
          zone.clearDrawables(zone.getDrawnElements(layer));
          MapTool.getFrame().refresh();
        });
  }

  private void handle(ChangeZoneDisplayNameMsg changeZoneDisplayNameMsg) {
    EventQueue.invokeLater(
        () -> {
          var zoneGUID = GUID.valueOf(changeZoneDisplayNameMsg.getZoneGuid());
          String dispName = changeZoneDisplayNameMsg.getName();

          var zone = MapTool.getCampaign().getZone(zoneGUID);
          if (zone != null) {
            zone.setPlayerAlias(dispName);
          }
          MapTool.getFrame()
              .setTitleViaRenderer(
                  MapTool.getFrame()
                      .getCurrentZoneRenderer()); // fixes a bug where the display name at the
          // program title was not updating
        });
  }

  private void handle(AddTopologyMsg addTopologyMsg) {
    var zoneGUID = GUID.valueOf(addTopologyMsg.getZoneGuid());
    var area = Mapper.map(addTopologyMsg.getArea());
    TopologyMode topologyMode = TopologyMode.valueOf(addTopologyMsg.getMode().name());

    var zone = MapTool.getCampaign().getZone(zoneGUID);
    zone.addTopology(area, topologyMode);

    MapTool.getFrame().getZoneRenderer(zoneGUID).repaint();
  }

  private void handle(BootPlayerMsg bootPlayerMsg) {
    String playerName = bootPlayerMsg.getPlayerName();
    if (MapTool.getPlayer().getName().equals(playerName))
      EventQueue.invokeLater(
          () -> {
            ServerDisconnectHandler.disconnectExpected = true;
            AppActions.disconnectFromServer();
            MapTool.showInformation("You have been booted from the server.");
          });
  }

  public void handleMethod(final String id, final String method, final Object... parameters) {
    final ClientCommand.COMMAND cmd = Enum.valueOf(ClientCommand.COMMAND.class, method);

    log.debug("from " + id + " got " + method);

    // These commands are safe to do in the background, any events that cause model updates need
    // to be on the EDT (See next section)
    switch (cmd) {
      case removeAsset:
        return;

      case startAssetTransfer:
        AssetHeader header = (AssetHeader) parameters[0];
        MapTool.getAssetTransferManager()
            .addConsumer(new AssetConsumer(AppUtil.getTmpDir(), header));
        return;

      case updateAssetTransfer:
        AssetChunk chunk = (AssetChunk) parameters[0];
        try {
          MapTool.getAssetTransferManager().update(chunk);
        } catch (IOException ioe) {
          // TODO: do something intelligent like clear the transfer
          // manager, and clear the "we're waiting for" flag so that it
          // gets requested again
          ioe.printStackTrace();
        }
        return;

      case addAddOnLibrary:
        var addedLibs = (List<TransferableAddOnLibrary>) parameters[0];
        for (var lib : addedLibs) {
          AssetManager.getAssetAsynchronously(
              lib.getAssetKey(),
              a -> {
                Asset asset = AssetManager.getAsset(a);
                try {
                  var addOnLibrary = new AddOnLibraryImporter().importFromAsset(asset);
                  new LibraryManager().reregisterAddOnLibrary(addOnLibrary);
                } catch (IOException e) {
                  SwingUtilities.invokeLater(
                      () -> {
                        MapTool.showError(
                            I18N.getText("library.import.error", lib.getNamespace()), e);
                      });
                }
              });
        }
        return;

      case removeAddOnLibrary:
        var remLibraryManager = new LibraryManager();
        var removedNamespaces = (List<String>) parameters[0];
        for (String namespace : removedNamespaces) {
          remLibraryManager.deregisterAddOnLibrary(namespace);
        }
        return;

      case removeAllAddOnLibraries:
        new LibraryManager().removeAddOnLibraries();
        return;

      case updateDataStore:
        var storeBuilder = DataStoreDto.newBuilder();
        try {
          JsonFormat.parser()
              .merge(
                  new InputStreamReader(new ByteArrayInputStream((byte[]) parameters[0])),
                  storeBuilder);
          var dataStoreDto = storeBuilder.build();
          var dataStore = new DataStoreManager().getDefaultDataStoreForRemoteUpdate();
          new GameDataImporter(dataStore).importData(dataStoreDto);
        } catch (IOException | ExecutionException | InterruptedException e) {
          MapTool.showError("data.error.receivingUpdate", e);
        }
        break;

      case updateDataNamespace:
        System.out.println("updateDataNamespace");
        var namespaceBuilder = GameDataDto.newBuilder();
        try {
          JsonFormat.parser()
              .merge(
                  new InputStreamReader(new ByteArrayInputStream((byte[]) parameters[0])),
                  namespaceBuilder);
          var dataNamespaceDto = namespaceBuilder.build();
          var dataStore = new DataStoreManager().getDefaultDataStoreForRemoteUpdate();
          new GameDataImporter(dataStore).importData(dataNamespaceDto);
        } catch (IOException | ExecutionException | InterruptedException e) {
          MapTool.showError("data.error.receivingUpdate", e);
        }
        break;

      case updateData:
        System.out.println("updateData");
        String type = (String) parameters[0];
        String namespace = (String) parameters[1];
        var dataBuilder = GameDataValueDto.newBuilder();
        try {
          JsonFormat.parser()
              .merge(
                  new InputStreamReader(new ByteArrayInputStream((byte[]) parameters[2])),
                  dataBuilder);
          var dataDto = dataBuilder.build();
          var dataStore = new DataStoreManager().getDefaultDataStoreForRemoteUpdate();
          new GameDataImporter(dataStore).importData(type, namespace, dataDto);
        } catch (IOException | ExecutionException | InterruptedException e) {
          MapTool.showError("data.error.receivingUpdate", e);
        }
        break;

      case removeDataStore:
        new DataStoreManager().getDefaultDataStoreForRemoteUpdate().clear();
        break;

      case removeDataNamespace:
        String removeType = (String) parameters[0];
        String removeNamespace = (String) parameters[1];
        try {
          new DataStoreManager()
              .getDefaultDataStoreForRemoteUpdate()
              .clearNamespace(removeType, removeNamespace)
              .get();
        } catch (InterruptedException | ExecutionException e) {
          log.error(I18N.getText("data.error.clearingNamespace", removeType, removeNamespace), e);
        }
        break;

      case removeData:
        String removeDType = (String) parameters[0];
        String removeDNamespace = (String) parameters[1];
        String removeDName = (String) parameters[2];
        try {
          new DataStoreManager()
              .getDefaultDataStoreForRemoteUpdate()
              .removeProperty(removeDType, removeDNamespace, removeDName)
              .get();
        } catch (InterruptedException | ExecutionException e) {
          log.error(
              I18N.getText("data.error.removingData", removeDType, removeDNamespace, removeDName),
              e);
        }
        break;
    }

    // Model events need to update on the EDT
    EventQueue.invokeLater(
        () -> {
          GUID zoneGUID;
          GUID tokenGUID;
          Zone zone;
          Token token;
          Set<GUID> selectedToks = null;
          List<GUID> tokenGUIDs;
          ZoneRenderer renderer;

          switch (cmd) {
            case setZoneHasFoW:
              zoneGUID = (GUID) parameters[0];
              boolean hasFog = (Boolean) parameters[1];

              zone = MapTool.getCampaign().getZone(zoneGUID);
              zone.setHasFog(hasFog);

              // In case we're looking at the zone
              MapTool.getFrame().refresh();
              return;

            case setFoW:
              zoneGUID = (GUID) parameters[0];
              var area = (Area) parameters[1];

              if (parameters.length > 2 && parameters[2] != null) {
                selectedToks = (Set<GUID>) parameters[2];
              }
              zone = MapTool.getCampaign().getZone(zoneGUID);
              zone.setFogArea(area, selectedToks);
              MapTool.getFrame().refresh();
              return;

            case setCampaign:
              Campaign campaign = (Campaign) parameters[0];
              MapTool.setCampaign(campaign);

              // Hide the "Connecting" overlay
              MapTool.getFrame().hideGlassPane();
              return;

            case setCampaignName:
              MapTool.getCampaign().setName((String) parameters[0]);
              MapTool.getFrame().setTitle();
              return;

            case putZone:
              zone = (Zone) parameters[0];
              MapTool.getCampaign().putZone(zone);

              // TODO: combine this with MapTool.addZone()
              renderer = ZoneRendererFactory.newRenderer(zone);
              MapTool.getFrame().addZoneRenderer(renderer);
              if (MapTool.getFrame().getCurrentZoneRenderer() == null && zone.isVisible()) {
                MapTool.getFrame().setCurrentZoneRenderer(renderer);
              }
              MapTool.getEventDispatcher()
                  .fireEvent(MapTool.ZoneEvent.Added, MapTool.getCampaign(), null, zone);
              return;

            case removeZone:
              zoneGUID = (GUID) parameters[0];
              MapTool.getCampaign().removeZone(zoneGUID);
              MapTool.getFrame().removeZoneRenderer(MapTool.getFrame().getZoneRenderer(zoneGUID));
              return;

            case putLabel:
              zoneGUID = (GUID) parameters[0];
              zone = MapTool.getCampaign().getZone(zoneGUID);
              Label label = (Label) parameters[1];
              zone.putLabel(label);
              MapTool.getFrame().refresh();
              return;

            case updateTokenProperty: // get token and update its property
              zoneGUID = (GUID) parameters[0];
              zone = MapTool.getCampaign().getZone(zoneGUID);
              tokenGUID = (GUID) parameters[1];
              token = zone.getToken(tokenGUID);
              if (token != null) {
                Token.Update update = (Token.Update) parameters[2];
                token.updateProperty(zone, update, (Object[]) parameters[3]);
              }
              return;

            case removeToken:
              zoneGUID = (GUID) parameters[0];
              zone = MapTool.getCampaign().getZone(zoneGUID);
              tokenGUID = (GUID) parameters[1];
              zone.removeToken(tokenGUID);
              MapTool.getFrame().refresh();
              return;

            case removeTokens:
              zoneGUID = (GUID) parameters[0];
              zone = MapTool.getCampaign().getZone(zoneGUID);
              tokenGUIDs = (List<GUID>) parameters[1];
              zone.removeTokens(tokenGUIDs);
              MapTool.getFrame().refresh();
              return;

            case removeLabel:
              zoneGUID = (GUID) parameters[0];
              zone = MapTool.getCampaign().getZone(zoneGUID);
              GUID labelGUID = (GUID) parameters[1];
              zone.removeLabel(labelGUID);
              MapTool.getFrame().refresh();
              return;

            case restoreZoneView:
              zoneGUID = (GUID) parameters[0];
              MapTool.getFrame().getZoneRenderer(zoneGUID).restoreView();
              return;

            case updateDrawing:
              zoneGUID = (GUID) parameters[0];
              Pen p = (Pen) parameters[1];
              DrawnElement de = (DrawnElement) parameters[2];

              zone = MapTool.getCampaign().getZone(zoneGUID);
              zone.updateDrawable(de, p);
              MapTool.getFrame().refresh();
              return;

            case undoDraw:
              zoneGUID = (GUID) parameters[0];
              GUID drawableId = (GUID) parameters[1];
              zone = MapTool.getCampaign().getZone(zoneGUID);
              if (zone == null) {
                return;
              }
              zone.removeDrawable(drawableId);
              if (MapTool.getFrame().getCurrentZoneRenderer().getZone().getId().equals(zoneGUID)
                  && zoneGUID != null) {
                MapTool.getFrame().refresh();
              }
              return;

            case setZoneVisibility:
              zoneGUID = (GUID) parameters[0];
              boolean visible = (Boolean) parameters[1];

              zone = MapTool.getCampaign().getZone(zoneGUID);
              zone.setVisible(visible);

              ZoneRenderer currentRenderer = MapTool.getFrame().getCurrentZoneRenderer();
              if (!visible
                  && !MapTool.getPlayer().isGM()
                  && currentRenderer != null
                  && currentRenderer.getZone().getId().equals(zoneGUID)) {
                MapTool.getFrame().setCurrentZoneRenderer(null);
              }
              if (visible && currentRenderer == null) {
                currentRenderer = MapTool.getFrame().getZoneRenderer(zoneGUID);
                MapTool.getFrame().setCurrentZoneRenderer(currentRenderer);
              }
              MapTool.getFrame().getZoneMiniMapPanel().flush();
              MapTool.getFrame().refresh();
              return;

            case setZoneGridSize:
              zoneGUID = (GUID) parameters[0];
              int xOffset = (Integer) parameters[1];
              int yOffset = (Integer) parameters[2];
              int size = (Integer) parameters[3];
              int color = (Integer) parameters[4];

              zone = MapTool.getCampaign().getZone(zoneGUID);
              zone.getGrid().setSize(size);
              zone.getGrid().setOffset(xOffset, yOffset);
              zone.setGridColor(color);

              MapTool.getFrame().refresh();
              return;

            case showPointer:
              MapTool.getFrame()
                  .getPointerOverlay()
                  .addPointer((String) parameters[0], (Pointer) parameters[1]);
              MapTool.getFrame().refresh();
              return;

            case startTokenMove:
              String playerId = (String) parameters[0];
              zoneGUID = (GUID) parameters[1];
              GUID keyToken = (GUID) parameters[2];
              Set<GUID> selectedSet = (Set<GUID>) parameters[3];

              renderer = MapTool.getFrame().getZoneRenderer(zoneGUID);
              renderer.addMoveSelectionSet(playerId, keyToken, selectedSet, true);
              return;

            case stopTokenMove:
              zoneGUID = (GUID) parameters[0];
              keyToken = (GUID) parameters[1];

              renderer = MapTool.getFrame().getZoneRenderer(zoneGUID);
              renderer.removeMoveSelectionSet(keyToken);
              return;

            case updateTokenMove:
              zoneGUID = (GUID) parameters[0];
              keyToken = (GUID) parameters[1];

              int x = (Integer) parameters[2];
              int y = (Integer) parameters[3];

              renderer = MapTool.getFrame().getZoneRenderer(zoneGUID);
              renderer.updateMoveSelectionSet(keyToken, new ZonePoint(x, y));
              return;

            case setTokenLocation:
              // Only the table should process this
              if (MapTool.getPlayer().getName().equalsIgnoreCase("Table")) {
                zoneGUID = (GUID) parameters[0];
                keyToken = (GUID) parameters[1];

                // This X,Y is the where the center of the token needs to be placed in
                // relation to the screen. So 0,0 would be top left which means only 1/4
                // of token would be drawn. 1024,768 would be lower right (on my table).
                x = (Integer) parameters[2];
                y = (Integer) parameters[3];

                // Get the zone
                zone = MapTool.getCampaign().getZone(zoneGUID);
                // Get the token
                token = zone.getToken(keyToken);

                Grid grid = zone.getGrid();
                // Convert the X/Y to the screen point
                renderer = MapTool.getFrame().getZoneRenderer(zone);
                CellPoint newPoint = renderer.getCellAt(new ScreenPoint(x, y));
                ZonePoint zp2 = grid.convert(newPoint);

                token.setX(zp2.x);
                token.setY(zp2.y);

                MapTool.serverCommand().putToken(zoneGUID, token);
              }
              return;

            case toggleTokenMoveWaypoint:
              zoneGUID = (GUID) parameters[0];
              keyToken = (GUID) parameters[1];
              ZonePoint zp = (ZonePoint) parameters[2];

              renderer = MapTool.getFrame().getZoneRenderer(zoneGUID);
              renderer.toggleMoveSelectionSetWaypoint(keyToken, zp);
              return;

            case setServerPolicy:
              ServerPolicy policy = (ServerPolicy) parameters[0];
              MapTool.setServerPolicy(policy);
              MapTool.getFrame().getToolbox().updateTools();
              return;

<<<<<<< HEAD
            case removeTopology:
              zoneGUID = (GUID) parameters[0];
              area = (Area) parameters[1];
              var topologyMode = (TopologyMode) parameters[2];
=======
            case addTopology:
              zoneGUID = (GUID) parameters[0];
              area = (Area) parameters[1];
              var topologyType = (Zone.TopologyType) parameters[2];

              zone = MapTool.getCampaign().getZone(zoneGUID);
              zone.addTopology(area, topologyType);

              MapTool.getFrame().getZoneRenderer(zoneGUID).repaint();
              return;

            case removeTopology:
              zoneGUID = (GUID) parameters[0];
              area = (Area) parameters[1];
              topologyType = (Zone.TopologyType) parameters[2];
>>>>>>> 9f37f986

              zone = MapTool.getCampaign().getZone(zoneGUID);
              zone.removeTopology(area, topologyType);

              MapTool.getFrame().getZoneRenderer(zoneGUID).repaint();
              return;

            case renameZone:
              zoneGUID = (GUID) parameters[0];
              String name = (String) parameters[1];

              zone = MapTool.getCampaign().getZone(zoneGUID);
              if (zone != null) {
                zone.setName(name);
              }
              MapTool.getFrame().setTitleViaRenderer(MapTool.getFrame().getCurrentZoneRenderer());
              return;

            case updateCampaign:
              CampaignProperties properties = (CampaignProperties) parameters[0];

              MapTool.getCampaign().replaceCampaignProperties(properties);
              MapToolFrame frame = MapTool.getFrame();
              ZoneRenderer zr = frame.getCurrentZoneRenderer();
              if (zr != null) {
                zr.getZoneView().flush();
                zr.repaint();
              }
              AssetManager.updateRepositoryList();

              InitiativePanel ip = frame.getInitiativePanel();
              ip.setOwnerPermissions(properties.isInitiativeOwnerPermissions());
              ip.setMovementLock(properties.isInitiativeMovementLock());
              ip.setInitUseReverseSort(properties.isInitiativeUseReverseSort());
              ip.setInitPanelButtonsDisabled(properties.isInitiativePanelButtonsDisabled());
              ip.updateView();
              MapTool.getFrame().getLookupTablePanel().updateView();
              return;

            case updateInitiative:
              InitiativeList list = (InitiativeList) parameters[0];
              Boolean ownerPermission = (Boolean) parameters[1];
              if (list != null) {
                zone = list.getZone();
                if (zone == null) return;
                zone.setInitiativeList(list);
              }
              if (ownerPermission != null) {
                MapTool.getFrame().getInitiativePanel().setOwnerPermissions(ownerPermission);
              }
              return;

            case updateTokenInitiative:
              zoneGUID = (GUID) parameters[0];
              tokenGUID = (GUID) parameters[1];
              zone = MapTool.getCampaign().getZone(zoneGUID);
              list = zone.getInitiativeList();
              TokenInitiative ti = list.getTokenInitiative((Integer) parameters[4]);
              if (!ti.getId().equals(tokenGUID)) {
                // Index doesn't point to same token, try to find it
                token = zone.getToken(tokenGUID);
                List<Integer> tokenIndex = list.indexOf(token);

                // If token in list more than one time, punt
                if (tokenIndex.size() != 1) return;
                ti = list.getTokenInitiative(tokenIndex.get(0));
              } // endif
              ti.update((Boolean) parameters[2], (String) parameters[3]);
              return;

            case setUseVision:
              zoneGUID = (GUID) parameters[0];
              VisionType visionType = (VisionType) parameters[1];
              zone = MapTool.getCampaign().getZone(zoneGUID);
              if (zone != null) {
                zone.setVisionType(visionType);
                if (MapTool.getFrame().getCurrentZoneRenderer() != null) {
                  MapTool.getFrame().getCurrentZoneRenderer().flushFog();
                  MapTool.getFrame().getCurrentZoneRenderer().getZoneView().flush();
                }
                MapTool.getFrame().refresh();
              }
              return;

            case setBoard:
              zoneGUID = (GUID) parameters[0];
              zone = MapTool.getCampaign().getZone(zoneGUID);

              Point boardXY = new Point((Integer) parameters[2], (Integer) parameters[3]);
              zone.setBoard(boardXY, (MD5Key) parameters[1]);
              return;

            case updateCampaignMacros:
              MapTool.getCampaign()
                  .setMacroButtonPropertiesArray(
                      new ArrayList<MacroButtonProperties>(
                          (ArrayList<MacroButtonProperties>) parameters[0]));
              MapTool.getFrame().getCampaignPanel().reset();
              return;

            case updateGmMacros:
              MapTool.getCampaign()
                  .setGmMacroButtonPropertiesArray(
                      new ArrayList<MacroButtonProperties>(
                          (ArrayList<MacroButtonProperties>) parameters[0]));
              MapTool.getFrame().getGmPanel().reset();
              return;

            case setLiveTypingLabel:
              if ((Boolean) parameters[1]) {
                // add a typer
                MapTool.getFrame()
                    .getChatNotificationTimers()
                    .setChatTyper(parameters[0].toString());
                return;
              } else {
                // remove typer from list
                MapTool.getFrame()
                    .getChatNotificationTimers()
                    .removeChatTyper(parameters[0].toString());
                return;
              }

            case updateExposedAreaMeta:
              zoneGUID = (GUID) parameters[0];
              tokenGUID = (GUID) parameters[1];
              ExposedAreaMetaData meta = (ExposedAreaMetaData) parameters[2];
              zone = MapTool.getCampaign().getZone(zoneGUID);
              zone.setExposedAreaMetaData(tokenGUID, meta);
              return;
          }
        });
  }
}<|MERGE_RESOLUTION|>--- conflicted
+++ resolved
@@ -24,11 +24,8 @@
 import java.util.ArrayList;
 import java.util.List;
 import java.util.Set;
-<<<<<<< HEAD
 import java.util.stream.Collectors;
-=======
 import java.util.concurrent.ExecutionException;
->>>>>>> 9f37f986
 import javax.swing.SwingUtilities;
 import net.rptools.clientserver.hessian.AbstractMethodHandler;
 import net.rptools.lib.MD5Key;
@@ -767,12 +764,6 @@
               MapTool.getFrame().getToolbox().updateTools();
               return;
 
-<<<<<<< HEAD
-            case removeTopology:
-              zoneGUID = (GUID) parameters[0];
-              area = (Area) parameters[1];
-              var topologyMode = (TopologyMode) parameters[2];
-=======
             case addTopology:
               zoneGUID = (GUID) parameters[0];
               area = (Area) parameters[1];
@@ -787,8 +778,7 @@
             case removeTopology:
               zoneGUID = (GUID) parameters[0];
               area = (Area) parameters[1];
-              topologyType = (Zone.TopologyType) parameters[2];
->>>>>>> 9f37f986
+              var topologyType = (Zone.TopologyType) parameters[2];
 
               zone = MapTool.getCampaign().getZone(zoneGUID);
               zone.removeTopology(area, topologyType);
