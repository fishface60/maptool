/*
 * This software Copyright by the RPTools.net development team, and
 * licensed under the Affero GPL Version 3 or, at your option, any later
 * version.
 *
 * MapTool Source Code is distributed in the hope that it will be
 * useful, but WITHOUT ANY WARRANTY; without even the implied warranty
 * of MERCHANTABILITY or FITNESS FOR A PARTICULAR PURPOSE.
 *
 * You should have received a copy of the GNU Affero General Public
 * License * along with this source Code.  If not, please visit
 * <http://www.gnu.org/licenses/> and specifically the Affero license
 * text at <http://www.gnu.org/licenses/agpl.html>.
 */
package net.rptools.maptool.client.macro.impl;

<<<<<<< HEAD
import java.util.ArrayList;
import java.util.List;
import java.util.Map;
import java.util.function.Predicate;
import java.util.stream.Collectors;
=======
import java.util.List;
>>>>>>> e4b48ffc
import net.rptools.maptool.client.MapTool;
import net.rptools.maptool.client.MapToolMacroContext;
import net.rptools.maptool.client.macro.Macro;
import net.rptools.maptool.client.macro.MacroContext;
import net.rptools.maptool.client.macro.MacroDefinition;
import net.rptools.maptool.client.macro.MacroManager;
import net.rptools.maptool.client.macro.MacroManager.MacroDetails;
import net.rptools.maptool.client.macro.MacroManager.Scope;
import net.rptools.maptool.language.I18N;
import org.javatuples.Pair;

/**
 * Macro to clear the message panel
 *
 * @author jgorrell
 * @version $Revision: 5945 $ $Date: 2013-06-03 04:35:50 +0930 (Mon, 03 Jun 2013) $ $Author:
 *     azhrei_fje $
 */
@MacroDefinition(
    name = "alias",
    aliases = {"alias"},
    description = "alias.description",
    expandRolls = false)
public class AliasMacro implements Macro {
  public void execute(MacroContext context, String macro, MapToolMacroContext executionContext) {
    macro = macro.trim();

    // Request for list ?
    if (macro.length() == 0) {
      handlePrintAliases();
      return;
    }
    // Split into components
    String name = macro;
    String value = null;
    int split =
        macro.indexOf(
            ' '); // LATER: this character should be externalized and shared with the load alias
    // macro
    if (split > 0) {
      name = macro.substring(0, split);
      value = macro.substring(split).trim();
    }
<<<<<<< HEAD
    MacroManager.setAlias(name, value, Scope.CLIENT, "");
=======
>>>>>>> e4b48ffc
    if (value != null) {
      MacroManager.setAlias(name, value, Scope.CLIENT, "");
      MapTool.addLocalMessage(I18N.getText("alias.added", name));
    } else {
      if (MacroManager.removeAlias(name, Scope.CLIENT)) {
        MapTool.addLocalMessage(I18N.getText("alias.removed", name));
      } else {
        MapTool.addLocalMessage(I18N.getText("alias.notFound", name));
      }
    }
  }

<<<<<<< HEAD
  private void handlePrintAliases(String title, Predicate<String> filter) {
=======
  private void handlePrintAliases(String title, List<MacroDetails> macros) {
>>>>>>> e4b48ffc
    StringBuilder builder = new StringBuilder();
    builder.append("<b>").append(title).append("</b><br/>");
    builder.append("<table border='1'>");

    builder
        .append("<tr><td><b>")
        .append(I18N.getText("alias.header"))
        .append("</b></td><td><b>")
        .append(I18N.getText("alias.commandHeader"))
        .append("</b></td><td><b>")
        .append(I18N.getText("alias.descriptionHeader"))
        .append("</b></td></tr>");

<<<<<<< HEAD
    Map<String, MacroDetails> aliasMap = MacroManager.getAliasDetails();
    List<String> nameList = new ArrayList<String>(aliasMap.keySet());
    nameList.stream()
        .sorted()
        .filter(filter)
        .forEach(
            name -> {
              MacroDetails mdet = aliasMap.get(name);
              if (mdet != null) {
                String command = mdet.command().replace("<", "&lt;").replace(">", "&gt;");
                String desc = mdet.description().replace("<", "&lt;").replace(">", "&gt;");
                builder
                    .append("<tr><td>")
                    .append(name)
                    .append("</td><td>")
                    .append(command)
                    .append("</td><td>")
                    .append(desc)
                    .append("</td></tr>");
              }
            });
=======
    macros.forEach(
        d -> {
          String command = d.command().replace("<", "&lt;").replace(">", "&gt;");
          String desc = d.description().replace("<", "&lt;").replace(">", "&gt;");
          builder
              .append("<tr><td>")
              .append(d.name())
              .append("</td><td>")
              .append(command)
              .append("</td><td>")
              .append(desc)
              .append("</td></tr>");
        });
>>>>>>> e4b48ffc
    builder.append("</table>");
    MapTool.addLocalMessage(builder.toString());
  }

  private void handlePrintAddOnAliases() {
<<<<<<< HEAD
    Map<String, String> addons =
        MacroManager.getAliasDetails().values().stream()
            .filter(mdet -> mdet.scope() == Scope.ADDON)
            .map(mdet -> new Pair<>(mdet.addOnNamespace(), mdet.addOnName()))
            .distinct()
            .collect(Collectors.toMap(Pair::getValue0, Pair::getValue1));
    addons.forEach(
        (addOnNamespace, addOnName) ->
            handlePrintAliases(
                I18N.getText("alias.addon.title", addOnName),
                name -> {
                  var mdet = MacroManager.getAliasDetails(name);
                  return mdet != null
                      && mdet.scope() == Scope.ADDON
                      && mdet.addOnNamespace().equals(addOnNamespace);
                }));
=======
    var addons =
        MacroManager.getAliasDetails().values().stream()
            .flatMap(List::stream)
            .filter(m -> m.scope() == Scope.ADDON)
            .map(m -> new Pair<>(m.addOnName(), m.addOnNamespace()))
            .distinct()
            .sorted((a, b) -> a.getValue0().compareToIgnoreCase(b.getValue0()))
            .toList();

    addons.forEach(
        p -> {
          var addOnName = p.getValue0();
          var addOnNamespace = p.getValue1();
          handlePrintAliases(
              I18N.getText("alias.addon.title", addOnName, addOnNamespace),
              MacroManager.getAliasDetails().values().stream()
                  .flatMap(List::stream)
                  .filter(m -> m.scope() == Scope.ADDON)
                  .filter(m -> m.addOnNamespace().equals(addOnNamespace))
                  .sorted((a, b) -> a.name().compareToIgnoreCase(b.name()))
                  .distinct()
                  .toList());
        });
>>>>>>> e4b48ffc
  }

  private void handlePrintAliases() {
    handlePrintAliases(
        I18N.getText("alias.client.title"),
<<<<<<< HEAD
        name -> MacroManager.getAliasScope(name) == Scope.CLIENT);
    handlePrintAliases(
        I18N.getText("alias.campaign.title"),
        name -> MacroManager.getAliasScope(name) == Scope.CAMPAIGN);
=======
        MacroManager.getAliasDetails().values().stream()
            .flatMap(List::stream)
            .filter(m -> m.scope() == Scope.CLIENT)
            .toList());
    handlePrintAliases(
        I18N.getText("alias.campaign.title"),
        MacroManager.getAliasDetails().values().stream()
            .flatMap(List::stream)
            .filter(m -> m.scope() == Scope.CAMPAIGN)
            .toList());
>>>>>>> e4b48ffc
    handlePrintAddOnAliases();
  }
}<|MERGE_RESOLUTION|>--- conflicted
+++ resolved
@@ -14,15 +14,7 @@
  */
 package net.rptools.maptool.client.macro.impl;
 
-<<<<<<< HEAD
-import java.util.ArrayList;
 import java.util.List;
-import java.util.Map;
-import java.util.function.Predicate;
-import java.util.stream.Collectors;
-=======
-import java.util.List;
->>>>>>> e4b48ffc
 import net.rptools.maptool.client.MapTool;
 import net.rptools.maptool.client.MapToolMacroContext;
 import net.rptools.maptool.client.macro.Macro;
@@ -66,10 +58,6 @@
       name = macro.substring(0, split);
       value = macro.substring(split).trim();
     }
-<<<<<<< HEAD
-    MacroManager.setAlias(name, value, Scope.CLIENT, "");
-=======
->>>>>>> e4b48ffc
     if (value != null) {
       MacroManager.setAlias(name, value, Scope.CLIENT, "");
       MapTool.addLocalMessage(I18N.getText("alias.added", name));
@@ -82,11 +70,7 @@
     }
   }
 
-<<<<<<< HEAD
-  private void handlePrintAliases(String title, Predicate<String> filter) {
-=======
   private void handlePrintAliases(String title, List<MacroDetails> macros) {
->>>>>>> e4b48ffc
     StringBuilder builder = new StringBuilder();
     builder.append("<b>").append(title).append("</b><br/>");
     builder.append("<table border='1'>");
@@ -100,29 +84,6 @@
         .append(I18N.getText("alias.descriptionHeader"))
         .append("</b></td></tr>");
 
-<<<<<<< HEAD
-    Map<String, MacroDetails> aliasMap = MacroManager.getAliasDetails();
-    List<String> nameList = new ArrayList<String>(aliasMap.keySet());
-    nameList.stream()
-        .sorted()
-        .filter(filter)
-        .forEach(
-            name -> {
-              MacroDetails mdet = aliasMap.get(name);
-              if (mdet != null) {
-                String command = mdet.command().replace("<", "&lt;").replace(">", "&gt;");
-                String desc = mdet.description().replace("<", "&lt;").replace(">", "&gt;");
-                builder
-                    .append("<tr><td>")
-                    .append(name)
-                    .append("</td><td>")
-                    .append(command)
-                    .append("</td><td>")
-                    .append(desc)
-                    .append("</td></tr>");
-              }
-            });
-=======
     macros.forEach(
         d -> {
           String command = d.command().replace("<", "&lt;").replace(">", "&gt;");
@@ -136,30 +97,11 @@
               .append(desc)
               .append("</td></tr>");
         });
->>>>>>> e4b48ffc
     builder.append("</table>");
     MapTool.addLocalMessage(builder.toString());
   }
 
   private void handlePrintAddOnAliases() {
-<<<<<<< HEAD
-    Map<String, String> addons =
-        MacroManager.getAliasDetails().values().stream()
-            .filter(mdet -> mdet.scope() == Scope.ADDON)
-            .map(mdet -> new Pair<>(mdet.addOnNamespace(), mdet.addOnName()))
-            .distinct()
-            .collect(Collectors.toMap(Pair::getValue0, Pair::getValue1));
-    addons.forEach(
-        (addOnNamespace, addOnName) ->
-            handlePrintAliases(
-                I18N.getText("alias.addon.title", addOnName),
-                name -> {
-                  var mdet = MacroManager.getAliasDetails(name);
-                  return mdet != null
-                      && mdet.scope() == Scope.ADDON
-                      && mdet.addOnNamespace().equals(addOnNamespace);
-                }));
-=======
     var addons =
         MacroManager.getAliasDetails().values().stream()
             .flatMap(List::stream)
@@ -183,18 +125,11 @@
                   .distinct()
                   .toList());
         });
->>>>>>> e4b48ffc
   }
 
   private void handlePrintAliases() {
     handlePrintAliases(
         I18N.getText("alias.client.title"),
-<<<<<<< HEAD
-        name -> MacroManager.getAliasScope(name) == Scope.CLIENT);
-    handlePrintAliases(
-        I18N.getText("alias.campaign.title"),
-        name -> MacroManager.getAliasScope(name) == Scope.CAMPAIGN);
-=======
         MacroManager.getAliasDetails().values().stream()
             .flatMap(List::stream)
             .filter(m -> m.scope() == Scope.CLIENT)
@@ -205,7 +140,6 @@
             .flatMap(List::stream)
             .filter(m -> m.scope() == Scope.CAMPAIGN)
             .toList());
->>>>>>> e4b48ffc
     handlePrintAddOnAliases();
   }
 }