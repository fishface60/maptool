/*
 * This software Copyright by the RPTools.net development team, and
 * licensed under the Affero GPL Version 3 or, at your option, any later
 * version.
 *
 * MapTool Source Code is distributed in the hope that it will be
 * useful, but WITHOUT ANY WARRANTY; without even the implied warranty
 * of MERCHANTABILITY or FITNESS FOR A PARTICULAR PURPOSE.
 *
 * You should have received a copy of the GNU Affero General Public
 * License * along with this source Code.  If not, please visit
 * <http://www.gnu.org/licenses/> and specifically the Affero license
 * text at <http://www.gnu.org/licenses/agpl.html>.
 */
package net.rptools.maptool.client.tool;

import java.awt.AlphaComposite;
import java.awt.BasicStroke;
import java.awt.Color;
import java.awt.Composite;
import java.awt.Cursor;
import java.awt.Dimension;
import java.awt.Font;
import java.awt.FontMetrics;
import java.awt.GradientPaint;
import java.awt.Graphics;
import java.awt.Graphics2D;
import java.awt.Image;
import java.awt.Point;
import java.awt.Rectangle;
import java.awt.RenderingHints;
import java.awt.Stroke;
import java.awt.TexturePaint;
import java.awt.event.ActionEvent;
import java.awt.event.InputEvent;
import java.awt.event.KeyEvent;
import java.awt.event.MouseEvent;
import java.awt.font.FontRenderContext;
import java.awt.font.LineBreakMeasurer;
import java.awt.font.TextAttribute;
import java.awt.font.TextLayout;
import java.awt.geom.Area;
import java.awt.image.BufferedImage;
import java.awt.image.ImageObserver;
import java.io.IOException;
import java.text.AttributedCharacterIterator;
import java.text.AttributedString;
import java.text.BreakIterator;
import java.util.ArrayList;
import java.util.HashSet;
import java.util.Iterator;
import java.util.LinkedHashMap;
import java.util.LinkedList;
import java.util.List;
import java.util.Map;
import java.util.Map.Entry;
import java.util.Set;
import javax.swing.AbstractAction;
import javax.swing.Action;
import javax.swing.ImageIcon;
import javax.swing.JComponent;
import javax.swing.KeyStroke;
import javax.swing.SwingUtilities;
import net.rptools.lib.MD5Key;
import net.rptools.lib.image.ImageUtil;
import net.rptools.lib.swing.SwingUtil;
import net.rptools.maptool.client.AppActions;
import net.rptools.maptool.client.AppConstants;
import net.rptools.maptool.client.AppPreferences;
import net.rptools.maptool.client.AppStyle;
import net.rptools.maptool.client.AppUtil;
import net.rptools.maptool.client.MapTool;
import net.rptools.maptool.client.MapToolVariableResolver;
import net.rptools.maptool.client.ScreenPoint;
import net.rptools.maptool.client.swing.HTMLPanelRenderer;
import net.rptools.maptool.client.tool.LayerSelectionDialog.LayerSelectionListener;
import net.rptools.maptool.client.ui.*;
import net.rptools.maptool.client.ui.token.EditTokenDialog;
import net.rptools.maptool.client.ui.zone.FogUtil;
import net.rptools.maptool.client.ui.zone.PlayerView;
import net.rptools.maptool.client.ui.zone.ZoneOverlay;
import net.rptools.maptool.client.ui.zone.ZoneRenderer;
import net.rptools.maptool.model.CellPoint;
import net.rptools.maptool.model.ExposedAreaMetaData;
import net.rptools.maptool.model.GUID;
import net.rptools.maptool.model.Grid;
import net.rptools.maptool.model.MovementKey;
import net.rptools.maptool.model.Player;
import net.rptools.maptool.model.Player.Role;
import net.rptools.maptool.model.Pointer;
import net.rptools.maptool.model.Token;
import net.rptools.maptool.model.TokenFootprint;
import net.rptools.maptool.model.TokenProperty;
import net.rptools.maptool.model.Zone;
import net.rptools.maptool.model.Zone.Layer;
import net.rptools.maptool.model.Zone.VisionType;
import net.rptools.maptool.model.ZonePoint;
import net.rptools.maptool.util.GraphicsUtil;
import net.rptools.maptool.util.ImageManager;
import net.rptools.maptool.util.StringUtil;
import net.rptools.maptool.util.TokenUtil;
import org.apache.logging.log4j.LogManager;
import org.apache.logging.log4j.Logger;

/**
 * This is the pointer tool from the top-level of the toolbar. It allows tokens to be selected and
 * moved, it triggers the statsheet to be displayed, it handles keystroke movement of tokens using
 * the NumPad keys, and it handles positioning the Speech and Thought bubbles when the Spacebar is
 * held down (possibly in combination with Shift or Ctrl).
 */
public class PointerTool extends DefaultTool implements ZoneOverlay {
  private static final long serialVersionUID = 8606021718606275084L;
  private static final Logger log = LogManager.getLogger(PointerTool.class);

  private boolean isShowingTokenStackPopup;
  private boolean isShowingPointer;
  private boolean isDraggingToken;
  private boolean isNewTokenSelected;
  private boolean isDrawingSelectionBox;
  private boolean isSpaceDown;
  private boolean isMovingWithKeys;
  private Rectangle selectionBoundBox;

  // Hovers
  private boolean isShowingHover;
  private Area hoverTokenBounds;
  private String hoverTokenNotes;

  // Track token interactions to hide statsheets when doing other stuff
  private boolean mouseButtonDown = false;

  private Token tokenBeingDragged;
  private Token tokenUnderMouse;
  private Token markerUnderMouse;
  private int keysDown; // used to record whether Shift/Ctrl/Meta keys are down

  private final TokenStackPanel tokenStackPanel = new TokenStackPanel();
  private final HTMLPanelRenderer htmlRenderer = new HTMLPanelRenderer();
  private final Font boldFont = AppStyle.labelFont.deriveFont(Font.BOLD);
  private final LayerSelectionDialog layerSelectionDialog;

  private BufferedImage statSheet;
  private Token tokenOnStatSheet;

  private static int PADDING = 7;
<<<<<<< HEAD
=======
  private static int STATSHEET_EXTERIOR_PADDING = 5;
>>>>>>> eb3b3689

  // Offset from token's X,Y when dragging. Values are in zone coordinates.
  private int dragOffsetX;
  private int dragOffsetY;
  private int dragStartX;
  private int dragStartY;

  public PointerTool() {
    try {
      setIcon(
          new ImageIcon(
              ImageUtil.getImage("net/rptools/maptool/client/image/tool/pointer-blue.png")));
    } catch (IOException ioe) {
      ioe.printStackTrace();
    }
    htmlRenderer.setBackground(new Color(0, 0, 0, 200));
    htmlRenderer.setForeground(Color.black);
    htmlRenderer.setOpaque(false);
    htmlRenderer.addStyleSheetRule("body{color:black}");
    htmlRenderer.addStyleSheetRule(".title{font-size: 14pt}");

    layerSelectionDialog =
        new LayerSelectionDialog(
            new Zone.Layer[] {
              Zone.Layer.TOKEN, Zone.Layer.GM, Zone.Layer.OBJECT, Zone.Layer.BACKGROUND
            },
            new LayerSelectionListener() {
              public void layerSelected(Layer layer) {
                if (renderer != null) {
                  renderer.setActiveLayer(layer);
                  MapTool.getFrame().setLastSelectedLayer(layer);

                  if (layer != Zone.Layer.TOKEN) {
                    MapTool.getFrame().getToolbox().setSelectedTool(StampTool.class);
                  }
                }
              }
            });
  }

  @Override
  protected void attachTo(ZoneRenderer renderer) {
    super.attachTo(renderer);

    if (MapTool.getPlayer().isGM()) {
      MapTool.getFrame().showControlPanel(layerSelectionDialog);
    }
    htmlRenderer.attach(renderer);
    layerSelectionDialog.updateViewList();

    if (MapTool.getFrame().getLastSelectedLayer() != Zone.Layer.TOKEN) {
      MapTool.getFrame().getToolbox().setSelectedTool(StampTool.class);
    }
  }

  /**
   * When implementation is completed, this method will accept a ZoneRenderer parameter and
   * determine that zone's grid style, then query the grid for the keystroke movement it wants to
   * use. Those keystrokes are then added to the InputMap and ActionMap for the component by calling
   * the superclass's addListeners() method.
   *
   * @param comp
   */
  protected void addListeners_NOT_USED(JComponent comp) {
    if (comp != null && comp instanceof ZoneRenderer) {
      Grid grid = ((ZoneRenderer) comp).getZone().getGrid();
      addGridBasedKeys(grid, true);
    }
    super.addListeners(comp);
  }

  /**
   * Let the grid decide which keys perform which kind of movement. This allows hex grids to handle
   * the six-sided shapes intelligently depending on whether the grid is a vertical or horizontal
   * grid. This also moves us one step closer to defining the keys in an external file...
   *
   * <p>Boy, this is ugly. As I pin down fixes for code leading up to MT1.4 I find myself performing
   * criminal acts on the code base. :(
   */
  @Override
  protected void addGridBasedKeys(
      Grid grid, boolean enable) { // XXX Currently not called from anywhere
    try {
      if (enable) {
        grid.installMovementKeys(this, keyActionMap);
      } else {
        grid.uninstallMovementKeys(keyActionMap);
      }
    } catch (Exception e) {
      // If there was an exception just ignore those keystrokes...
      MapTool.showError(
          "exception adding grid-based keys; shouldn't get here!",
          e); // this gives me a hook to set a breakpoint
    }
  }

  @Override
  protected void detachFrom(ZoneRenderer renderer) {
    super.detachFrom(renderer);
    MapTool.getFrame().hideControlPanel();
    htmlRenderer.detach(renderer);
  }

  @Override
  public String getInstructions() {
    return "tool.pointer.instructions";
  }

  @Override
  public String getTooltip() {
    return "tool.pointer.tooltip";
  }

  public void startTokenDrag(Token keyToken) {
    tokenBeingDragged = keyToken;

    Player p = MapTool.getPlayer();
    if (!p.isGM()
        && (MapTool.getServerPolicy().isMovementLocked()
            || MapTool.getFrame().getInitiativePanel().isMovementLocked(keyToken))) {
      // Not allowed
      return;
    }

    renderer.addMoveSelectionSet(
        p.getName(),
        tokenBeingDragged.getId(),
        renderer.getOwnedTokens(renderer.getSelectedTokenSet()),
        false);
    MapTool.serverCommand()
        .startTokenMove(
            p.getName(),
            renderer.getZone().getId(),
            tokenBeingDragged.getId(),
            renderer.getOwnedTokens(renderer.getSelectedTokenSet()));

    isDraggingToken = true;
  }

  public void stopTokenDrag() {
    renderer.commitMoveSelectionSet(tokenBeingDragged.getId()); // TODO: figure out a better way
    isDraggingToken = false;
    isMovingWithKeys = false;

    dragOffsetX = 0;
    dragOffsetY = 0;

    exposeFoW(null);
  }

  public void exposeFoW(ZonePoint p) {
    // if has fog(required)
    // and ((isGM with pref set) OR serverPolicy allows auto reveal by players)
    if (renderer.getZone().hasFog()
        && ((AppPreferences.getAutoRevealVisionOnGMMovement() && MapTool.getPlayer().isGM())
            || MapTool.getServerPolicy().isAutoRevealOnMovement())) {
      Set<GUID> exposeSet = new HashSet<GUID>();
      Zone zone = renderer.getZone();
      for (GUID tokenGUID : renderer.getOwnedTokens(renderer.getSelectedTokenSet())) {
        Token token = zone.getToken(tokenGUID);
        if (token == null) {
          continue;
        }
        // Jamz: Changed to allow NPC FoW
        // if (token.getType() == Token.Type.PC) {
        if (MapTool.getPlayer().isGM() || token.isOwner(MapTool.getPlayer().getName())) {
          exposeSet.add(tokenGUID);
        }
      }

      if (p != null) {
        FogUtil.exposeVisibleAreaAtWaypoint(renderer, exposeSet, p);
        return;
      }

      // Lee: fog exposure according to reveal type
      if (zone.getWaypointExposureToggle()) FogUtil.exposeVisibleArea(renderer, exposeSet, false);
      else {
        FogUtil.exposeLastPath(renderer, exposeSet);
        FogUtil.exposeVisibleArea(renderer, exposeSet, false);
      }
    }
  }

  private void showTokenStackPopup(List<Token> tokenList, int x, int y) {
    tokenStackPanel.show(tokenList, x, y);
    isShowingTokenStackPopup = true;
    repaint();
  }

  private class TokenStackPanel {
    private static final int PADDING = 4;

    private List<Token> tokenList;
    private final List<TokenLocation> tokenLocationList = new ArrayList<TokenLocation>();

    private int x;
    private int y;

    public void show(List<Token> tokenList, int x, int y) {
      this.tokenList = tokenList;
      this.x = x - TokenStackPanel.PADDING - getSize().width / 2;
      this.y = y - TokenStackPanel.PADDING - getSize().height / 2;
    }

    public Dimension getSize() {
      int gridSize = (int) renderer.getScaledGridSize();
      FontMetrics fm = getFontMetrics(getFont());
      return new Dimension(
          tokenList.size() * (gridSize + PADDING) + PADDING,
          gridSize + PADDING * 2 + fm.getHeight() + 10);
    }

    public void handleMouseReleased(MouseEvent event) {}

    public void handleMousePressed(MouseEvent event) {
      if (event.getClickCount() == 2 && SwingUtilities.isLeftMouseButton(event)) {
        Token token = getTokenAt(event.getX(), event.getY());
        if (token == null || !AppUtil.playerOwns(token)) {
          return;
        }
        tokenUnderMouse = token;
        // TODO: Combine this with the code just like it below
        EditTokenDialog tokenPropertiesDialog = MapTool.getFrame().getTokenPropertiesDialog();
        tokenPropertiesDialog.showDialog(tokenUnderMouse);

        if (tokenPropertiesDialog.isTokenSaved()) {
          MapTool.serverCommand().putToken(renderer.getZone().getId(), token);
          renderer.getZone().putToken(token);
          MapTool.getFrame().resetTokenPanels();
          renderer.repaint();
          renderer.flush(token);
        }
      }
      if (SwingUtilities.isRightMouseButton(event)) {
        Token token = getTokenAt(event.getX(), event.getY());
        if (token == null || !AppUtil.playerOwns(token)) {
          return;
        }
        tokenUnderMouse = token;
        Set<GUID> selectedSet = new HashSet<GUID>();
        selectedSet.add(token.getId());
        new TokenPopupMenu(selectedSet, event.getX(), event.getY(), renderer, tokenUnderMouse)
            .showPopup(renderer);
      }
    }

    public void handleMouseMotionEvent(MouseEvent event) {
      Token token = getTokenAt(event.getX(), event.getY());
      if (token == null || !AppUtil.playerOwns(token)) {
        return;
      }
      renderer.clearSelectedTokens();
      boolean selected = renderer.selectToken(token.getId());

      if (selected) {
        Tool tool = MapTool.getFrame().getToolbox().getSelectedTool();
        if (!(tool instanceof PointerTool)) {
          return;
        }
        tokenUnderMouse = token;
        ((PointerTool) tool).startTokenDrag(token);
      }
    }

    public void paint(Graphics g) {
      Dimension size = getSize();
      int gridSize = (int) renderer.getScaledGridSize();

      FontMetrics fm = g.getFontMetrics();

      // Background
      ((Graphics2D) g)
          .setPaint(
              new GradientPaint(x, y, Color.white, x + size.width, y + size.height, Color.gray));
      g.fillRect(x, y, size.width, size.height);

      // Border
      AppStyle.border.paintAround((Graphics2D) g, x, y, size.width - 1, size.height - 1);

      // Images
      tokenLocationList.clear();
      for (int i = 0; i < tokenList.size(); i++) {
        Token token = tokenList.get(i);

        BufferedImage image = ImageManager.getImage(token.getImageAssetId(), renderer);

        Dimension imgSize = new Dimension(image.getWidth(), image.getHeight());
        SwingUtil.constrainTo(imgSize, gridSize);

        Rectangle bounds =
            new Rectangle(
                x + PADDING + i * (gridSize + PADDING), y + PADDING, imgSize.width, imgSize.height);
        g.drawImage(image, bounds.x, bounds.y, bounds.width, bounds.height, renderer);

        GraphicsUtil.drawBoxedString(
            (Graphics2D) g,
            token.getName(),
            bounds.x + bounds.width / 2,
            bounds.y + bounds.height + fm.getAscent());

        tokenLocationList.add(new TokenLocation(bounds, token));
      }
    }

    public Token getTokenAt(int x, int y) {
      for (TokenLocation location : tokenLocationList) {
        if (location.getBounds().contains(x, y)) {
          return location.getToken();
        }
      }
      return null;
    }

    public boolean contains(int x, int y) {
      return new Rectangle(this.x, this.y, getSize().width, getSize().height).contains(x, y);
    }
  }

  // //
  // Mouse
  @Override
  public void mousePressed(MouseEvent e) {
    super.mousePressed(e);

    mouseButtonDown = true;

    if (isShowingHover) {
      isShowingHover = false;
      hoverTokenBounds = null;
      hoverTokenNotes = null;
      markerUnderMouse = renderer.getMarkerAt(e.getX(), e.getY());
      repaint();
    }
    if (isShowingTokenStackPopup) {
      if (tokenStackPanel.contains(e.getX(), e.getY())) {
        tokenStackPanel.handleMousePressed(e);
        return;
      } else {
        isShowingTokenStackPopup = false;
        repaint();
      }
    }
    // So that keystrokes end up in the right place
    renderer.requestFocusInWindow();
    if (isDraggingMap()) {
      return;
    }
    if (isDraggingToken) {
      return;
    }
    dragStartX = e.getX(); // These same two lines are in super.mousePressed(). Why do them here?
    dragStartY = e.getY();

    // Properties
    if (e.getClickCount() == 2 && SwingUtilities.isLeftMouseButton(e)) {
      mouseButtonDown = false;
      List<Token> tokenList = renderer.getTokenStackAt(mouseX, mouseY);
      if (tokenList != null) {
        // Stack
        renderer.clearSelectedTokens();
        showTokenStackPopup(tokenList, e.getX(), e.getY());
      } else {
        // Single
        Token token = renderer.getTokenAt(e.getX(), e.getY());
        if (token != null) {
          if (!AppUtil.playerOwns(token)) {
            return;
          }
          EditTokenDialog tokenPropertiesDialog = MapTool.getFrame().getTokenPropertiesDialog();
          tokenPropertiesDialog.showDialog(token);

          if (tokenPropertiesDialog.isTokenSaved()) {
            renderer.repaint();
            renderer.flush(token);
            MapTool.serverCommand().putToken(renderer.getZone().getId(), token);
            renderer.getZone().putToken(token);
            MapTool.getFrame().resetTokenPanels();
          }
        }
      }
      return;
    }
    // SELECTION
    Token token = renderer.getTokenAt(e.getX(), e.getY());
    if (token != null && !isDraggingToken && SwingUtilities.isLeftMouseButton(e)) {
      // Don't select if it's already being moved by someone
      isNewTokenSelected = false;
      if (!renderer.isTokenMoving(token)) {
        if (!renderer.getSelectedTokenSet().contains(token.getId()) && !SwingUtil.isShiftDown(e)) {
          isNewTokenSelected = true;
          renderer.clearSelectedTokens();
        }
        // XXX Isn't Windows standard to use Ctrl-click to add one element and Shift-click to
        // extend?
        // XXX Similarly, OSX uses Cmd-click to add one element and Shift-click to extend... Change
        // it later.
        if (SwingUtil.isShiftDown(e) && renderer.getSelectedTokenSet().contains(token.getId())) {
          renderer.deselectToken(token.getId());
        } else {
          renderer.selectToken(token.getId());
        }
        // Dragging offset for currently selected token
        ZonePoint pos = new ScreenPoint(e.getX(), e.getY()).convertToZone(renderer);
        Rectangle tokenBounds = token.getBounds(renderer.getZone());

        if (token.isSnapToGrid()) {
          dragOffsetX = (pos.x - tokenBounds.x) - (tokenBounds.width / 2);
          dragOffsetY = (pos.y - tokenBounds.y) - (tokenBounds.height / 2);
        } else {
          dragOffsetX = pos.x - tokenBounds.x;
          dragOffsetY = pos.y - tokenBounds.y;
        }
      }
    } else {
      if (SwingUtilities.isLeftMouseButton(e)) {
        // Starting a bound box selection
        isDrawingSelectionBox = true;
        selectionBoundBox = new Rectangle(e.getX(), e.getY(), 0, 0);
      } else {
        if (tokenUnderMouse != null) {
          isNewTokenSelected = true;
        }
      }
    }
  }

  @Override
  public void mouseReleased(MouseEvent e) {
    mouseButtonDown = false;
    // System.out.println("mouseReleased " + e.toString());

    if (isShowingTokenStackPopup) {
      if (tokenStackPanel.contains(e.getX(), e.getY())) {
        tokenStackPanel.handleMouseReleased(e);
        return;
      } else {
        isShowingTokenStackPopup = false;
        repaint();
      }
    }

    // Jamz: We have to capture here as isLeftMouseButton is also true during drag
    // Jamz: Also, changed to right button which is easier to click during drag
    // WAYPOINT
    if (SwingUtilities.isRightMouseButton(e) && isDraggingToken) {
      setWaypoint();
      return;
    }

    if (SwingUtilities.isLeftMouseButton(e)) {
      try {
        // MARKER
        renderer.setCursor(
            Cursor.getPredefinedCursor(
                markerUnderMouse != null ? Cursor.HAND_CURSOR : Cursor.DEFAULT_CURSOR));
        if (tokenUnderMouse == null
            && markerUnderMouse != null
            && !isShowingHover
            && !isDraggingToken) {
          isShowingHover = true;
          hoverTokenBounds = renderer.getMarkerBounds(markerUnderMouse);
          hoverTokenNotes = createHoverNote(markerUnderMouse);
          if (hoverTokenBounds == null) {
            // Uhhhh, where's the token ?
            isShowingHover = false;
          }
          repaint();
        }
        // SELECTION BOUND BOX
        if (isDrawingSelectionBox) {
          isDrawingSelectionBox = false;

          if (!SwingUtil.isShiftDown(e)) {
            renderer.clearSelectedTokens();
          }
          renderer.selectTokens(selectionBoundBox);

          selectionBoundBox = null;
          renderer.repaint();
          return;
        }
        // DRAG TOKEN COMPLETE
        if (isDraggingToken) {
          SwingUtil.showPointer(renderer);
          stopTokenDrag();
        } else {
          // SELECT SINGLE TOKEN
          if (SwingUtilities.isLeftMouseButton(e) && !SwingUtil.isShiftDown(e)) {
            Token token = renderer.getTokenAt(e.getX(), e.getY());
            // Only if it isn't already being moved
            if (token != null && !renderer.isTokenMoving(token)) {
              renderer.clearSelectedTokens();
              renderer.selectToken(token.getId());
            }
          }
        }
      } finally {
        isDraggingToken = false;
        isDrawingSelectionBox = false;
      }
      return;
    }

    // Jamz: This doesn't seem to work for me, looks like Mouse 1 is always returned along with
    // Mouse 3 so it's caught above...
    // And Middle button? That's a pain to click while dragging isn't it? How about Right click
    // during drag?
    // WAYPOINT
    if (SwingUtilities.isMiddleMouseButton(e) && isDraggingToken) {
      setWaypoint();
    }

    // POPUP MENU
    if (SwingUtilities.isRightMouseButton(e) && !isDraggingToken && !isDraggingMap()) {
      if (tokenUnderMouse != null
          && !renderer.getSelectedTokenSet().contains(tokenUnderMouse.getId())) {
        if (!SwingUtil.isShiftDown(e)) {
          renderer.clearSelectedTokens();
        }
        renderer.selectToken(tokenUnderMouse.getId());
        isNewTokenSelected = false;
      }
      if (tokenUnderMouse != null && !renderer.getSelectedTokenSet().isEmpty()) {
        if (tokenUnderMouse.isStamp()) {
          new StampPopupMenu(
                  renderer.getSelectedTokenSet(), e.getX(), e.getY(), renderer, tokenUnderMouse)
              .showPopup(renderer);
        } else if (AppUtil.playerOwns(tokenUnderMouse)) {
          // FIXME Every once in awhile we get a report on the forum of the following exception:
          // java.awt.IllegalComponentStateException: component must be showing on the screen to
          // determine its location
          // It's thrown as a result of the showPopup() call on the next line. For the life of me, I
          // can't figure out why the
          // "renderer" component might not be "showing on the screen"??? Maybe it has something to
          // do with a dual-monitor
          // configuration? Or a monitor added after Java was started and then MT dragged to that
          // monitor?
          new TokenPopupMenu(
                  renderer.getSelectedTokenSet(), e.getX(), e.getY(), renderer, tokenUnderMouse)
              .showPopup(renderer);
        }
        return;
      }
    }
    super.mouseReleased(e);
  }

  // //
  // MouseMotion
  @Override
  public void mouseMoved(MouseEvent e) {
    if (renderer == null) {
      return;
    }
    super.mouseMoved(e);

    // mouseX = e.getX(); // done by super.mouseMoved()
    // mouseY = e.getY();
    if (isShowingPointer) {
      ZonePoint zp = new ScreenPoint(mouseX, mouseY).convertToZone(renderer);
      Pointer pointer =
          MapTool.getFrame().getPointerOverlay().getPointer(MapTool.getPlayer().getName());
      if (pointer != null) {
        pointer.setX(zp.x);
        pointer.setY(zp.y);
        renderer.repaint();
        MapTool.serverCommand().movePointer(MapTool.getPlayer().getName(), zp.x, zp.y);
      }
      return;
    }
    if (isShowingTokenStackPopup) {
      if (tokenStackPanel.contains(e.getX(), e.getY())) {
        return;
      }
      // Turn it off
      isShowingTokenStackPopup = false;
      repaint();
      return;
    }

    if (isDraggingToken) {
      // FJE If we're dragging the token, wouldn't mouseDragged() be called instead? Can this code
      // ever be executed?
      if (isMovingWithKeys) {
        return;
      }
      ZonePoint zp = new ScreenPoint(mouseX, mouseY).convertToZone(renderer);
      ZonePoint last;
      if (tokenUnderMouse == null) last = zp;
      else {
        last = renderer.getLastWaypoint(tokenUnderMouse.getId());
        // XXX This shouldn't be possible, but it happens?!
        if (last == null) last = zp;
      }
      handleDragToken(zp, zp.x - last.x, zp.y - last.y);
      return;
    }
    tokenUnderMouse = renderer.getTokenAt(mouseX, mouseY);
    keysDown = e.getModifiersEx();
    renderer.setMouseOver(tokenUnderMouse);

    if (tokenUnderMouse == null) {
      statSheet = null;
    }
    Token marker = renderer.getMarkerAt(mouseX, mouseY);
    if (!AppUtil.tokenIsVisible(renderer.getZone(), marker, renderer.getPlayerView())) {
      marker = null;
    }
    if (marker != markerUnderMouse && marker != null) {
      markerUnderMouse = marker;
      renderer.setCursor(Cursor.getPredefinedCursor(Cursor.HAND_CURSOR));
      MapTool.getFrame().setStatusMessage(markerUnderMouse.getName());
    } else if (marker == null && markerUnderMouse != null) {
      markerUnderMouse = null;
      renderer.setCursor(Cursor.getPredefinedCursor(Cursor.DEFAULT_CURSOR));
      MapTool.getFrame().setStatusMessage("");
    }
  }

  @Override
  public void mouseDragged(MouseEvent e) {
    mouseX = e.getX();
    mouseY = e.getY();

    if (isShowingTokenStackPopup) {
      isShowingTokenStackPopup = false;
      if (tokenStackPanel.contains(mouseX, mouseY)) {
        tokenStackPanel.handleMouseMotionEvent(e);
        return;
      } else {
        renderer.repaint();
      }
    }
    // XXX Updating the status bar is done in super.mouseDragged() -- maybe just call that here? But
    // it also causes repaint events...
    CellPoint cellUnderMouse = renderer.getCellAt(new ScreenPoint(mouseX, mouseY));
    if (cellUnderMouse != null) {
      MapTool.getFrame().getCoordinateStatusBar().update(cellUnderMouse.x, cellUnderMouse.y);
    }
    if (SwingUtilities.isLeftMouseButton(e) && !SwingUtilities.isRightMouseButton(e)) {
      if (isDrawingSelectionBox) {
        int x1 = dragStartX;
        int y1 = dragStartY;

        int x2 = mouseX;
        int y2 = mouseY;

        selectionBoundBox.x = Math.min(x1, x2);
        selectionBoundBox.y = Math.min(y1, y2);
        selectionBoundBox.width = Math.abs(x1 - x2);
        selectionBoundBox.height = Math.abs(y1 - y2);
        /*
         * NOTE: This is a weird one that has to do with the order of the mouseReleased event. If the selection box started the drag while hovering over a marker, we need to tell it to not
         * show the marker after the drag is complete.
         */
        markerUnderMouse = null;
        renderer.repaint();
        return;
      }
      if (tokenUnderMouse == null
          || !renderer.getSelectedTokenSet().contains(tokenUnderMouse.getId())) {
        return;
      }
      if (isDraggingToken) {
        if (isMovingWithKeys) {
          return;
        }
        Grid grid = getZone().getGrid();
        TokenFootprint tf = tokenUnderMouse.getFootprint(grid);
        Rectangle r = tf.getBounds(grid);
        ZonePoint last = renderer.getLastWaypoint(tokenUnderMouse.getId());
        if (last == null)
          last =
              new ZonePoint(
                  tokenUnderMouse.getX() + r.width / 2, tokenUnderMouse.getY() + r.height / 2);
        ZonePoint zp = new ScreenPoint(mouseX, mouseY).convertToZone(renderer);
        if (tokenUnderMouse.isSnapToGrid() && grid.getCapabilities().isSnapToGridSupported()) {
          zp.translate(-r.width / 2, -r.height / 2);
          last.translate(-r.width / 2, -r.height / 2);
        }
        zp.translate(-dragOffsetX, -dragOffsetY);
        int dx = zp.x - last.x;
        int dy = zp.y - last.y;
        handleDragToken(zp, dx, dy);
        return;
      }
      if (!isDraggingToken && renderer.isTokenMoving(tokenUnderMouse)) {
        return;
      }
      if (isNewTokenSelected) {
        renderer.clearSelectedTokens();
        renderer.selectToken(tokenUnderMouse.getId());
      }
      isNewTokenSelected = false;

      // Make sure we're allowed
      if (!MapTool.getPlayer().isGM() && MapTool.getServerPolicy().isMovementLocked()) {
        return;
      }
      // Might be dragging a token
      String playerId = MapTool.getPlayer().getName();
      Set<GUID> selectedTokenSet = renderer.getOwnedTokens(renderer.getSelectedTokenSet());
      if (!selectedTokenSet.isEmpty()) {
        // Make sure we can do this
        // Possibly let unowned tokens be moved?
        if (!MapTool.getPlayer().isGM() && MapTool.getServerPolicy().useStrictTokenManagement()) {
          for (GUID tokenGUID : selectedTokenSet) {
            Token token = renderer.getZone().getToken(tokenGUID);
            if (!token.isOwner(playerId)) {
              return;
            }
          }
        }
        startTokenDrag(tokenUnderMouse);
        isDraggingToken = true;
        SwingUtil.hidePointer(renderer);
      }
      return;
    }
    super.mouseDragged(e);
  }

  public boolean isDraggingToken() {
    return isDraggingToken;
  }

  /**
   * Move the keytoken being dragged to this zone point
   *
   * @param zonePoint The new ZonePoint for the token.
   * @param dx The amount being moved in the X direction
   * @param dy The amount being moved in the Y direction
   * @return true if the move was successful
   */
  public boolean handleDragToken(ZonePoint zonePoint, int dx, int dy) {
    Grid grid = renderer.getZone().getGrid();
    if (tokenBeingDragged.isSnapToGrid() && grid.getCapabilities().isSnapToGridSupported()) {
      // cellUnderMouse is actually token position if the token is being dragged with keys.
      CellPoint cellUnderMouse = grid.convert(zonePoint);
      zonePoint.translate(grid.getCellOffset().width / 2, grid.getCellOffset().height / 2);
      // Convert the zone point to a cell point and back to force the snap to grid on drag
      zonePoint = grid.convert(grid.convert(zonePoint));
      MapTool.getFrame().getCoordinateStatusBar().update(cellUnderMouse.x, cellUnderMouse.y);
    } else {
      // Nothing
    }
    // Don't bother if there isn't any movement
    if (!renderer.hasMoveSelectionSetMoved(tokenBeingDragged.getId(), zonePoint)) {
      return false;
    }
    // Make sure it's a valid move
    boolean isValid;
    if (grid.getSize() >= 9)
      isValid = validateMove(tokenBeingDragged, renderer.getSelectedTokenSet(), zonePoint, dx, dy);
    else
      isValid = validateMove_legacy(tokenBeingDragged, renderer.getSelectedTokenSet(), zonePoint);

    if (!isValid) {
      return false;
    }
    dragStartX = zonePoint.x;
    dragStartY = zonePoint.y;

    renderer.updateMoveSelectionSet(tokenBeingDragged.getId(), zonePoint);
    MapTool.serverCommand()
        .updateTokenMove(
            renderer.getZone().getId(), tokenBeingDragged.getId(), zonePoint.x, zonePoint.y);
    return true;
  }

  private boolean validateMove(
      Token leadToken, Set<GUID> tokenSet, ZonePoint point, int dirx, int diry) {
    if (MapTool.getPlayer().isGM()) {
      return true;
    }
    boolean isBlocked = false;
    Zone zone = renderer.getZone();
    if (zone.hasFog()) {
      // Check that the new position for each token is within the exposed area
      Area zoneFog = zone.getExposedArea();
      if (zoneFog == null) zoneFog = new Area();
      boolean useTokenExposedArea =
          MapTool.getServerPolicy().isUseIndividualFOW() && zone.getVisionType() != VisionType.OFF;
      int deltaX = point.x - leadToken.getX();
      int deltaY = point.y - leadToken.getY();
      Grid grid = zone.getGrid();
      // Loop through all tokens. As soon as one of them is blocked, stop processing and return
      // false.
      // Jamz: Option this for lead token only? It's annoying dragging a group when one token has
      // limited vision...
      // Or if ANY token in group can move, finish move?
      for (Iterator<GUID> iter = tokenSet.iterator(); !isBlocked && iter.hasNext(); ) {
        Area tokenFog = new Area(zoneFog);
        GUID tokenGUID = iter.next();
        Token token = zone.getToken(tokenGUID);
        if (token == null) {
          continue;
        }

        // Rolled back change from commit 3d5f619 because of reported bug by dorpond
        // https://github.com/JamzTheMan/maptool/commit/3d5f619dff6e61c605ee532ac3c86a3860e91864
        if (useTokenExposedArea) {
          ExposedAreaMetaData meta = zone.getExposedAreaMetaData(token.getExposedAreaGUID());
          tokenFog.add(meta.getExposedAreaHistory());

          // Jamz: Allow a token without site to move within the current PlayerView
          if (!token.getHasSight()) {
            tokenFog.add(renderer.getZoneView().getVisibleArea(new PlayerView(Role.PLAYER)));
          }
        }

        Rectangle tokenSize = token.getBounds(zone);
        Rectangle destination =
            new Rectangle(
                tokenSize.x + deltaX, tokenSize.y + deltaY, tokenSize.width, tokenSize.height);
        isBlocked = !grid.validateMove(token, destination, dirx, diry, tokenFog);
      }
    }
    return !isBlocked;
  }

  private boolean validateMove_legacy(Token leadToken, Set<GUID> tokenSet, ZonePoint point) {
    Zone zone = renderer.getZone();
    if (MapTool.getPlayer().isGM()) {
      return true;
    }
    boolean isVisible = true;
    if (zone.hasFog()) {
      // Check that the new position for each token is within the exposed area
      Area fow = zone.getExposedArea();
      if (fow == null) {
        return true;
      }
      isVisible = false;
      int fudgeSize = Math.max(Math.min((zone.getGrid().getSize() - 2) / 3 - 1, 8), 0);
      int deltaX = point.x - leadToken.getX();
      int deltaY = point.y - leadToken.getY();
      Rectangle bounds = new Rectangle();
      for (GUID tokenGUID : tokenSet) {
        Token token = zone.getToken(tokenGUID);
        if (token == null) {
          continue;
        }
        int x = token.getX() + deltaX;
        int y = token.getY() + deltaY;

        Rectangle tokenSize = token.getBounds(zone);
        /*
         * Perhaps create a counter and count the number of times that the contains() check returns true? There are currently 9 rectangular areas checked by this code (note the "/3" in the two
         * 'interval' variables) so checking for 5 or more would mean more than 55%+ of the destination was visible...
         */
        int intervalX = tokenSize.width - fudgeSize * 2;
        int intervalY = tokenSize.height - fudgeSize * 2;
        int counter = 0;
        for (int dy = 0; dy < 3; dy++) {
          for (int dx = 0; dx < 3; dx++) {
            int by = y + fudgeSize + (intervalY * dy / 3);
            int bx = x + fudgeSize + (intervalX * dx / 3);
            bounds.x = bx;
            bounds.y = by;
            bounds.width =
                intervalY * (dy + 1) / 3
                    - intervalY * dy
                        / 3; // No, this isn't the same as intervalY*1/3 because of integer
            // arithmetic
            bounds.height = intervalX * (dx + 1) / 3 - intervalX * dx / 3;

            if (!MapTool.getServerPolicy().isUseIndividualFOW()
                || zone.getVisionType() == VisionType.OFF) {
              if (fow.contains(bounds)) {
                counter++;
              }
            } else {
              ExposedAreaMetaData meta = zone.getExposedAreaMetaData(token.getExposedAreaGUID());
              if (meta.getExposedAreaHistory().contains(bounds)) {
                counter++;
              }
            }
          }
        }
        isVisible = (counter >= 6);
      }
    }
    return isVisible;
  }

  /**
   * These keystrokes are currently hard-coded and should be exported to the i18n.properties file in
   * a perfect universe. :)
   *
   * <p>
   *
   * <table>
   * <tr>
   * <td>Meta R
   * <td>Select the FacingTool (to allow rotating with the left/right arrows)
   * <tr>
   * <td>DELETE
   * <td>Allow deletion of owned tokens
   * <tr>
   * <td>Space
   * <td>Show arrow pointer on map
   * <tr>
   * <td>Ctrl Space
   * <td>Show speech bubble on map
   * <tr>
   * <td>Shift Space
   * <td>Show thought bubble on map
   * <tr>
   * <td>D
   * <td>Stop dragging token
   * <tr>
   * <td>T
   * <td>Cycle forward through tokens
   * <tr>
   * <td>Shift T
   * <td>Cycle backward through tokens
   * <tr>
   * <td>Meta I
   * <td>Expose fog from visible area
   * <tr>
   * <td>Meta P
   * <td>Expose fog from last path
   * <tr>
   * <td>Meta Shift O
   * <td>Expose only PC area (reinsert other fog)
   * <tr>
   * <td>NumPad digits
   * <td>Move token (specifics based on the grid type are not implemented yet):<br>
   * <table>
   * <tr>
   * <td>7 (up/left)
   * <td>8 (up)
   * <td>9 (up/right)
   * <tr>
   * <td>4 (left)
   * <td>5 (stop)
   * <td>6(right)
   * <tr>
   * <td>1 (down/left)
   * <td>2 (down)
   * <td>3 (down/right)
   * </table>
   * <tr>
   * <td>Down
   * <td>Move token down
   * <tr>
   * <td>Up
   * <td>Move token up
   * <tr>
   * <td>Right
   * <td>Move token right
   * <tr>
   * <td>Shift Right
   * <td>Rotate token right by facing amount (depends on grid)
   * <tr>
   * <td>Ctrl Shift Right
   * <td>Rotate token right by 5 degree increments
   * <tr>
   * <td>Left
   * <td>Move token left
   * <tr>
   * <td>Shift Left
   * <td>Rotate token left by facing amount (depends on grid)
   * <tr>
   * <td>Ctrl Shift Left
   * <td>Rotate token left by 5 degree increments
   * </table>
   */
  @Override
  protected void installKeystrokes(Map<KeyStroke, Action> actionMap) {
    super.installKeystrokes(actionMap);

    actionMap.put(KeyStroke.getKeyStroke(KeyEvent.VK_HOME, 0), AppActions.NEXT_TOKEN);
    actionMap.put(AppActions.CUT_TOKENS.getKeyStroke(), AppActions.CUT_TOKENS);
    actionMap.put(AppActions.COPY_TOKENS.getKeyStroke(), AppActions.COPY_TOKENS);
    actionMap.put(AppActions.PASTE_TOKENS.getKeyStroke(), AppActions.PASTE_TOKENS);
    actionMap.put(
        KeyStroke.getKeyStroke(KeyEvent.VK_R, AppActions.menuShortcut),
        new AbstractAction() {
          private static final long serialVersionUID = 1L;

          public void actionPerformed(ActionEvent e) {
            // TODO: Combine all this crap with the Stamp tool
            if (renderer.getSelectedTokenSet().isEmpty()) {
              return;
            }
            Toolbox toolbox = MapTool.getFrame().getToolbox();

            FacingTool tool = (FacingTool) toolbox.getTool(FacingTool.class);
            tool.init(
                renderer.getZone().getToken(renderer.getSelectedTokenSet().iterator().next()),
                renderer.getSelectedTokenSet());

            toolbox.setSelectedTool(FacingTool.class);
          }
        });

    // TODO: Optimize this by making it non anonymous
    actionMap.put(KeyStroke.getKeyStroke(KeyEvent.VK_DELETE, 0), ToolHelper.getDeleteTokenAction());
    actionMap.put(
        KeyStroke.getKeyStroke(KeyEvent.VK_SPACE, 0, true), new StopPointerActionListener());
    actionMap.put(
        KeyStroke.getKeyStroke(KeyEvent.VK_SPACE, ActionEvent.CTRL_MASK, true),
        new StopPointerActionListener());
    actionMap.put(
        KeyStroke.getKeyStroke(KeyEvent.VK_SPACE, ActionEvent.SHIFT_MASK, true),
        new StopPointerActionListener());
    actionMap.put(
        KeyStroke.getKeyStroke(
            KeyEvent.VK_SPACE, ActionEvent.CTRL_MASK + ActionEvent.SHIFT_MASK, true),
        new StopPointerActionListener(true));

    actionMap.put(
        KeyStroke.getKeyStroke(KeyEvent.VK_SPACE, 0, false),
        new PointerActionListener(Pointer.Type.ARROW));
    actionMap.put(
        KeyStroke.getKeyStroke(KeyEvent.VK_SPACE, ActionEvent.CTRL_MASK, false),
        new PointerActionListener(Pointer.Type.SPEECH_BUBBLE));
    actionMap.put(
        KeyStroke.getKeyStroke(KeyEvent.VK_SPACE, ActionEvent.SHIFT_MASK, false),
        new PointerActionListener(Pointer.Type.THOUGHT_BUBBLE));
    actionMap.put(
        KeyStroke.getKeyStroke(
            KeyEvent.VK_SPACE, ActionEvent.CTRL_MASK + ActionEvent.SHIFT_MASK, false),
        new PointerActionListener(Pointer.Type.LOOK_HERE));

    actionMap.put(
        KeyStroke.getKeyStroke(KeyEvent.VK_D, 0),
        new AbstractAction() {
          private static final long serialVersionUID = 1L;

          public void actionPerformed(ActionEvent e) {
            if (!isDraggingToken) {
              return;
            }
            // Stop
            stopTokenDrag();
          }
        });
    // Other NumPad keys are handled by individual grid types
    actionMap.put(
        KeyStroke.getKeyStroke(KeyEvent.VK_NUMPAD5, 0),
        new AbstractAction() {
          private static final long serialVersionUID = 1L;

          public void actionPerformed(ActionEvent e) {
            if (!isDraggingToken) {
              return;
            }
            // Stop
            stopTokenDrag();
          }
        });
    int size = 1;
    actionMap.put(
        KeyStroke.getKeyStroke(KeyEvent.VK_NUMPAD7, 0), new MovementKey(this, -size, -size));
    actionMap.put(KeyStroke.getKeyStroke(KeyEvent.VK_NUMPAD8, 0), new MovementKey(this, 0, -size));
    actionMap.put(
        KeyStroke.getKeyStroke(KeyEvent.VK_NUMPAD9, 0), new MovementKey(this, size, -size));
    actionMap.put(KeyStroke.getKeyStroke(KeyEvent.VK_NUMPAD4, 0), new MovementKey(this, -size, 0));
    // actionMap.put(KeyStroke.getKeyStroke(KeyEvent.VK_NUMPAD5, 0), new MovementKey(this, 0, 0));
    actionMap.put(KeyStroke.getKeyStroke(KeyEvent.VK_NUMPAD6, 0), new MovementKey(this, size, 0));
    actionMap.put(
        KeyStroke.getKeyStroke(KeyEvent.VK_NUMPAD1, 0), new MovementKey(this, -size, size));
    actionMap.put(KeyStroke.getKeyStroke(KeyEvent.VK_NUMPAD2, 0), new MovementKey(this, 0, size));
    actionMap.put(
        KeyStroke.getKeyStroke(KeyEvent.VK_NUMPAD3, 0), new MovementKey(this, size, size));
    actionMap.put(KeyStroke.getKeyStroke(KeyEvent.VK_LEFT, 0), new MovementKey(this, -size, 0));
    actionMap.put(KeyStroke.getKeyStroke(KeyEvent.VK_RIGHT, 0), new MovementKey(this, size, 0));
    actionMap.put(KeyStroke.getKeyStroke(KeyEvent.VK_UP, 0), new MovementKey(this, 0, -size));
    actionMap.put(KeyStroke.getKeyStroke(KeyEvent.VK_DOWN, 0), new MovementKey(this, 0, size));

    actionMap.put(
        KeyStroke.getKeyStroke(KeyEvent.VK_RIGHT, InputEvent.SHIFT_DOWN_MASK),
        new AbstractAction() {
          private static final long serialVersionUID = 1L;

          public void actionPerformed(ActionEvent e) {
            handleKeyRotate(-1, false); // clockwise
          }
        });
    actionMap.put(
        KeyStroke.getKeyStroke(
            KeyEvent.VK_RIGHT, InputEvent.SHIFT_DOWN_MASK | InputEvent.CTRL_DOWN_MASK),
        new AbstractAction() {
          private static final long serialVersionUID = 1L;

          public void actionPerformed(ActionEvent e) {
            handleKeyRotate(-1, true); // clockwise
          }
        });
    actionMap.put(
        KeyStroke.getKeyStroke(KeyEvent.VK_LEFT, InputEvent.SHIFT_DOWN_MASK),
        new AbstractAction() {
          private static final long serialVersionUID = 1L;

          public void actionPerformed(ActionEvent e) {
            handleKeyRotate(1, false); // counter-clockwise
          }
        });
    actionMap.put(
        KeyStroke.getKeyStroke(
            KeyEvent.VK_LEFT, InputEvent.SHIFT_DOWN_MASK | InputEvent.CTRL_DOWN_MASK),
        new AbstractAction() {
          private static final long serialVersionUID = 1L;

          public void actionPerformed(ActionEvent e) {
            handleKeyRotate(1, true); // counter-clockwise
          }
        });
    actionMap.put(
        KeyStroke.getKeyStroke(KeyEvent.VK_T, 0),
        new AbstractAction() {
          private static final long serialVersionUID = 1L;

          public void actionPerformed(ActionEvent e) {
            renderer.cycleSelectedToken(1);
          }
        });
    actionMap.put(
        KeyStroke.getKeyStroke(KeyEvent.VK_T, InputEvent.SHIFT_DOWN_MASK),
        new AbstractAction() {
          private static final long serialVersionUID = 1L;

          public void actionPerformed(ActionEvent e) {
            renderer.cycleSelectedToken(-1);
          }
        });

    actionMap.put(
        KeyStroke.getKeyStroke(KeyEvent.VK_I, AppActions.menuShortcut),
        new AbstractAction() {
          private static final long serialVersionUID = 1L;

          public void actionPerformed(ActionEvent e) {
            if (MapTool.getPlayer().isGM()
                || MapTool.getServerPolicy().getPlayersCanRevealVision()) {
              FogUtil.exposeVisibleArea(
                  renderer, renderer.getOwnedTokens(renderer.getSelectedTokenSet()));
            }
          }
        });
    actionMap.put(
        KeyStroke.getKeyStroke(KeyEvent.VK_O, AppActions.menuShortcut | InputEvent.SHIFT_DOWN_MASK),
        new AbstractAction() {
          private static final long serialVersionUID = 1L;

          public void actionPerformed(ActionEvent e) {
            // Only let the GM's do this
            if (MapTool.getPlayer().isGM()) {
              FogUtil.exposePCArea(renderer);
              // Jamz: This doesn't seem to be needed
              // MapTool.serverCommand().exposePCArea(renderer.getZone().getId());
            }
          }
        });
    actionMap.put(
        KeyStroke.getKeyStroke(KeyEvent.VK_F, AppActions.menuShortcut | InputEvent.SHIFT_DOWN_MASK),
        new AbstractAction() {
          private static final long serialVersionUID = 1L;

          public void actionPerformed(ActionEvent e) {
            // Only let the GM's do this
            if (MapTool.getPlayer().isGM()) {
              FogUtil.exposeAllOwnedArea(renderer);
            }
          }
        });
    actionMap.put(
        KeyStroke.getKeyStroke(KeyEvent.VK_P, AppActions.menuShortcut),
        new AbstractAction() {
          private static final long serialVersionUID = 1L;

          public void actionPerformed(ActionEvent e) {
            if (MapTool.getPlayer().isGM()
                || MapTool.getServerPolicy().getPlayersCanRevealVision()) {
              FogUtil.exposeLastPath(
                  renderer, renderer.getOwnedTokens(renderer.getSelectedTokenSet()));
            }
          }
        });
  }

  /**
   * Handle token rotations when using the arrow keys.
   *
   * @param direction -1 is cw & 1 is ccw
   */
  private void handleKeyRotate(int direction, boolean freeRotate) {
    Set<GUID> tokenGUIDSet = renderer.getSelectedTokenSet();
    if (tokenGUIDSet.isEmpty()) {
      return;
    }
    for (GUID tokenGUID : tokenGUIDSet) {
      Token token = renderer.getZone().getToken(tokenGUID);
      if (token == null) {
        continue;
      }
      if (!AppUtil.playerOwns(token)) {
        continue;
      }
      Integer facing = token.getFacing();
      // TODO: this should really be a per grid setting
      if (facing == null) {
        facing = -90; // natural alignment
      }
      if (freeRotate) {
        facing += direction * 5;
      } else {
        int[] facingArray = renderer.getZone().getGrid().getFacingAngles();
        int facingIndex = TokenUtil.getIndexNearestTo(facingArray, facing);

        facingIndex += direction;

        if (facingIndex < 0) {
          facingIndex = facingArray.length - 1;
        }
        if (facingIndex == facingArray.length) {
          facingIndex = 0;
        }
        facing = facingArray[facingIndex];
      }
      token.setFacing(facing);

      renderer.flush(token);
      MapTool.serverCommand().putToken(renderer.getZone().getId(), token);
    }
    renderer.repaint();
  }

  /**
   * Handle the movement of tokens by keypresses.
   *
   * @param dx The X movement in Cell units
   * @param dy The Y movement in Cell units
   */
  public void handleKeyMove(double dx, double dy) {
    Token keyToken = null;
    if (!isDraggingToken) {
      // Start
      Set<GUID> selectedTokenSet = renderer.getOwnedTokens(renderer.getSelectedTokenSet());

      for (GUID tokenId : selectedTokenSet) {
        Token token = renderer.getZone().getToken(tokenId);
        if (token == null) {
          return;
        }
        // Need a key token to orient the move from, just arbitrarily pick the first one
        if (keyToken == null) {
          keyToken = token;
        }

        // Only one person at a time
        if (renderer.isTokenMoving(token)) {
          return;
        }
      }
      if (keyToken == null) {
        return;
      }
      // Note these are zone space coordinates
      dragStartX = keyToken.getX();
      dragStartY = keyToken.getY();
      startTokenDrag(keyToken);
    }
    if (!isMovingWithKeys) {
      dragOffsetX = 0;
      dragOffsetY = 0;
    }
    // The zone point the token will be moved to after adjusting for dx/dy
    ZonePoint zp = new ZonePoint(dragStartX, dragStartY);
    Grid grid = renderer.getZone().getGrid();
    if (tokenBeingDragged.isSnapToGrid() && grid.getCapabilities().isSnapToGridSupported()) {
      CellPoint cp = grid.convert(zp);
      cp.x += dx;
      cp.y += dy;
      zp = grid.convert(cp);
      dx = zp.x - tokenBeingDragged.getX();
      dy = zp.y - tokenBeingDragged.getY();
    } else {
      // Scalar for dx/dy in zone space. Defaulting to essentially 1 pixel.
      int moveFactor = 1;
      if (tokenBeingDragged.isSnapToGrid()) {
        // Move in grid size increments. Allows tokens set snap-to-grid on gridless maps
        // to move in whole cell size increments.
        moveFactor = grid.getSize();
      }
      int x = dragStartX + (int) (dx * moveFactor);
      int y = dragStartY + (int) (dy * moveFactor);
      zp = new ZonePoint(x, y);
    }
    isMovingWithKeys = true;
    handleDragToken(zp, (int) dx, (int) dy);
  }

  private void setWaypoint() {
    ZonePoint p = new ZonePoint(dragStartX, dragStartY);
    exposeFoW(p);

    renderer.toggleMoveSelectionSetWaypoint(tokenBeingDragged.getId(), p);
    MapTool.serverCommand()
        .toggleTokenMoveWaypoint(renderer.getZone().getId(), tokenBeingDragged.getId(), p);
  }

  // //
  // POINTER KEY ACTION
  private class PointerActionListener extends AbstractAction {
    private static final long serialVersionUID = 8348513388262364724L;

    Pointer.Type type;

    public PointerActionListener(Pointer.Type type) {
      this.type = type;
    }

    public void actionPerformed(ActionEvent e) {
      if (isSpaceDown) {
        return;
      }
      if (isDraggingToken) {
        setWaypoint();
      } else {
        // Pointer
        isShowingPointer = true;

        ZonePoint zp = new ScreenPoint(mouseX, mouseY).convertToZone(renderer);
        Pointer pointer = new Pointer(renderer.getZone(), zp.x, zp.y, 0, type);
        // Jamz test move clients to view when using point (for GM only)...
        // TODO: Snap player view back when done?
        if (MapTool.getPlayer().isGM() & type.equals(Pointer.Type.LOOK_HERE)) {
          MapTool.serverCommand()
              .enforceZoneView(
                  renderer.getZone().getId(),
                  zp.x,
                  zp.y,
                  renderer.getScale(),
                  renderer.getWidth(),
                  renderer.getHeight());
        }
        MapTool.serverCommand().showPointer(MapTool.getPlayer().getName(), pointer);
      }
      isSpaceDown = true;
    }
  }

  // //
  // STOP POINTER ACTION
  private class StopPointerActionListener extends AbstractAction {
    private static final long serialVersionUID = -8508019800264211345L;
    private boolean restoreZoneView = false;

    public StopPointerActionListener(boolean restore) {
      restoreZoneView = restore;
    }

    public StopPointerActionListener() {
      restoreZoneView = false;
    }

    public void actionPerformed(ActionEvent e) {
      if (isShowingPointer) {
        isShowingPointer = false;
        MapTool.serverCommand().hidePointer(MapTool.getPlayer().getName());

        if (MapTool.getPlayer().isGM() & restoreZoneView) {
          MapTool.serverCommand().restoreZoneView(renderer.getZone().getId());
        }
      }
      isSpaceDown = false;
    }
  }

<<<<<<< HEAD
=======
  // class WrappedText
  // {
  // int lineCount;
  // String[] lines;
  // stringWidth[] widths;
  // }

  // private WrappedText wrapText(string text)
  // {
  // StringBuilder currentLine;
  // WrappedText wrappedText = new WrappedText();
  // for(int I = 0;I<text.length();I++){
  // if(text.charAt(I) == '\n'){
  // wrappedText.lines
  // }
  //
  // currentLine.append(text.charAt(I));
  //
  // }
  // String[] firstPass = text.split('\n');
  // }

>>>>>>> eb3b3689
  // //
  // ZoneOverlay
  /*
   * (non-Javadoc)
   *
   * @see net.rptools.maptool.client.ZoneOverlay#paintOverlay(net.rptools.maptool .client.ZoneRenderer, java.awt.Graphics2D)
   */
  public void paintOverlay(final ZoneRenderer renderer, Graphics2D g) {
    Dimension viewSize = renderer.getSize();
<<<<<<< HEAD
    renderer.setCursor(new Cursor(Cursor.HAND_CURSOR));
=======
    FontRenderContext fontRenderContext = g.getFontRenderContext();
>>>>>>> eb3b3689

    Composite composite = g.getComposite();
    if (selectionBoundBox != null) {

      Stroke stroke = g.getStroke();
      g.setStroke(new BasicStroke(2));

      if (AppPreferences.getFillSelectionBox()) {
        g.setComposite(AlphaComposite.getInstance(AlphaComposite.SRC_ATOP, .25f));
        g.setPaint(AppStyle.selectionBoxFill);
        g.fillRoundRect(
            selectionBoundBox.x,
            selectionBoundBox.y,
            selectionBoundBox.width,
            selectionBoundBox.height,
            10,
            10);
        g.setComposite(composite);
      }
      g.setColor(AppStyle.selectionBoxOutline);
      g.setRenderingHint(RenderingHints.KEY_ANTIALIASING, RenderingHints.VALUE_ANTIALIAS_ON);
      g.drawRoundRect(
          selectionBoundBox.x,
          selectionBoundBox.y,
          selectionBoundBox.width,
          selectionBoundBox.height,
          10,
          10);

      g.setStroke(stroke);
    }
    if (isShowingTokenStackPopup) {
      tokenStackPanel.paint(g);
    }
    // Statsheet
    if (tokenUnderMouse != null
        && !isDraggingToken
        && AppUtil.tokenIsVisible(
            renderer.getZone(), tokenUnderMouse, new PlayerView(MapTool.getPlayer().getRole()))) {
      if (AppPreferences.getPortraitSize() > 0
          && (SwingUtil.isShiftDown(keysDown) == AppPreferences.getShowStatSheetModifier())
          && (tokenOnStatSheet == null
              || !tokenOnStatSheet.equals(tokenUnderMouse)
              || statSheet == null)) {
        tokenOnStatSheet = tokenUnderMouse;

        BufferedImage image = null;
        Dimension imgSize = new Dimension(0, 0);
        if (AppPreferences.getShowPortrait()) {
          // Portrait
          MD5Key portraitId =
              tokenUnderMouse.getPortraitImage() != null
                  ? tokenUnderMouse.getPortraitImage()
                  : tokenUnderMouse.getImageAssetId();
          image =
              ImageManager.getImage(
                  portraitId,
                  new ImageObserver() {
                    public boolean imageUpdate(
                        Image img, int infoflags, int x, int y, int width, int height) {
                      // The image was loading, so now rebuild the portrait panel with the real
                      // image
                      statSheet = null;
                      renderer.repaint();
                      return true;
                    }
                  });

          imgSize = new Dimension(image.getWidth(), image.getHeight());

          // Size
          SwingUtil.constrainTo(imgSize, AppPreferences.getPortraitSize());
        }

<<<<<<< HEAD
        // Stats
        Map<String, String> propertyMap = new LinkedHashMap<String, String>();
=======
        Dimension statSize = null;
        int rm = AppStyle.miniMapBorder.getRightMargin();
        int lm = AppStyle.miniMapBorder.getLeftMargin();
        int tm = AppStyle.miniMapBorder.getTopMargin();
        int bm = AppStyle.miniMapBorder.getBottomMargin();

        // Stats
        int maxStatsWidth =
            viewSize.width
                - lm
                - rm * 2
                - imgSize.width
                - PADDING * 3
                - STATSHEET_EXTERIOR_PADDING * 2;
        Map<String, String> propertyMap = new LinkedHashMap<String, String>();
        Map<String, Integer> propertyLineCount = new LinkedHashMap<String, Integer>();
        LinkedList<TextLayout> lineLayouts = new LinkedList<TextLayout>();
>>>>>>> eb3b3689
        if (AppPreferences.getShowStatSheet()) {
          for (TokenProperty property :
              MapTool.getCampaign().getTokenPropertyList(tokenUnderMouse.getPropertyType())) {
            if (property.isShowOnStatSheet()) {
              if (property.isGMOnly() && !MapTool.getPlayer().isGM()) {
                continue;
              }
              if (property.isOwnerOnly() && !AppUtil.playerOwns(tokenUnderMouse)) {
                continue;
              }
<<<<<<< HEAD
              Object propertyValue = tokenUnderMouse.getEvaluatedProperty(property.getName());
=======
              MapToolVariableResolver resolver = new MapToolVariableResolver(tokenUnderMouse);
              // TODO: is the double resolution of properties necessary here. I kept it, but it
              // seems wasteful and I can't figure out any reason that the first resolution can't be
              // used
              // below.
              resolver.initialize();
              resolver.setAutoPrompt(false);
              Object propertyValue =
                  tokenUnderMouse.getEvaluatedProperty(resolver, property.getName());
              resolver.flush();
>>>>>>> eb3b3689
              if (propertyValue != null) {
                if (propertyValue.toString().length() > 0) {
                  String propName = property.getName();
                  if (property.getShortName() != null) {
                    propName = property.getShortName();
                  }
<<<<<<< HEAD
                  Object value = tokenUnderMouse.getEvaluatedProperty(property.getName());
=======
                  Object value = tokenUnderMouse.getEvaluatedProperty(resolver, property.getName());
                  resolver.flush();
>>>>>>> eb3b3689
                  propertyMap.put(propName, value != null ? value.toString() : "");
                }
              }
            }
          }
        }
<<<<<<< HEAD
        Dimension statSize = null;
        int rm = AppStyle.miniMapBorder.getRightMargin();
        int lm = AppStyle.miniMapBorder.getLeftMargin();
        int tm = AppStyle.miniMapBorder.getTopMargin();
        int bm = AppStyle.miniMapBorder.getBottomMargin();
=======
>>>>>>> eb3b3689
        if (tokenUnderMouse.getPortraitImage() != null || !propertyMap.isEmpty()) {
          Font font = AppStyle.labelFont;
          FontMetrics valueFM = g.getFontMetrics(font);
          FontMetrics keyFM = g.getFontMetrics(boldFont);
          int rowHeight = Math.max(valueFM.getHeight(), keyFM.getHeight());
<<<<<<< HEAD
          if (!propertyMap.isEmpty()) {
            // Figure out size requirements
            int height = propertyMap.size() * (rowHeight + PADDING);
            int width = -1;
            for (Entry<String, String> entry : propertyMap.entrySet()) {
              int lineWidth =
                  SwingUtilities.computeStringWidth(keyFM, entry.getKey())
                      + SwingUtilities.computeStringWidth(valueFM, "  " + entry.getValue());
              if (width < 0 || lineWidth > width) {
                width = lineWidth;
              }
            }
            statSize = new Dimension(width + PADDING * 3, height);
=======
          int keyWidth = -1;
          float valueWidth = -1;
          int layoutWidth = 1;
          if (!propertyMap.isEmpty()) {
            // Figure out size requirements
            // int height = propertyMap.size() * (rowHeight + PADDING);
            int height = 0;
            // Iterate over keys to reserve room for key column
            for (Entry<String, String> entry : propertyMap.entrySet()) {
              int tempKeyWidth = SwingUtilities.computeStringWidth(keyFM, entry.getKey());
              if (keyWidth < 0 || tempKeyWidth > keyWidth) {
                keyWidth = tempKeyWidth;
              }
            }
            layoutWidth = Math.max(1, maxStatsWidth - keyWidth);
            // Iterate over values, break them into lines as necessary. Figure out longest value
            // length.
            for (Entry<String, String> entry : propertyMap.entrySet()) {
              int lineCount = 0;
              for (String line : entry.getValue().split("\n")) {
                if (line.length() > 0) {
                  // For each value, make the iterator need and stash data about it
                  AttributedString text = new AttributedString(line);
                  text.addAttribute(TextAttribute.FONT, font);
                  AttributedCharacterIterator paragraph = text.getIterator();
                  int paragraphStart = paragraph.getBeginIndex();
                  int paragraphEnd = paragraph.getEndIndex();
                  // Make and initialize LineBreakMeasurer
                  LineBreakMeasurer lineMeasurer =
                      new LineBreakMeasurer(
                          paragraph, BreakIterator.getLineInstance(), fontRenderContext);
                  lineMeasurer.setPosition(paragraphStart);
                  // Get each line from the measurer and find the widest one;
                  while (lineMeasurer.getPosition() < paragraphEnd) {
                    TextLayout layout = lineMeasurer.nextLayout(layoutWidth);
                    lineLayouts.add(layout);
                    height += rowHeight;
                    float tmpValueWidth = layout.getPixelBounds(null, 0, 0).width;
                    lineCount++;
                    if (valueWidth < 0 || tmpValueWidth > valueWidth) {
                      valueWidth = tmpValueWidth;
                    }
                  }
                } else {
                  height += rowHeight;
                  lineCount++;
                }
              }
              propertyLineCount.put(entry.getKey(), lineCount);
              height += PADDING;
            }
            statSize = new Dimension((int) (keyWidth + valueWidth + PADDING * 3), height);
>>>>>>> eb3b3689
          }
          // Create the space for the image
          int width = imgSize.width + (statSize != null ? statSize.width + rm : 0) + lm + rm;
          int height =
              Math.max(imgSize.height, (statSize != null ? statSize.height + bm : 0))
                  + tm
                  + bm
                  + PADDING * 2;
          statSheet = new BufferedImage(width, height, BufferedImage.BITMASK);
          Graphics2D statsG = statSheet.createGraphics();
          statsG.setClip(new Rectangle(0, 0, width, height));
          statsG.setFont(font);
          SwingUtil.useAntiAliasing(statsG);

          // Draw the stats first, right aligned
          if (statSize != null) {
            Rectangle bounds =
                new Rectangle(
                    width - statSize.width - rm,
                    statSize.height == height ? 0 : height - statSize.height - bm,
                    statSize.width,
                    statSize.height);
            statsG.setPaint(
                new TexturePaint(
                    AppStyle.panelTexture,
                    new Rectangle(
                        0,
                        0,
                        AppStyle.panelTexture.getWidth(),
                        AppStyle.panelTexture.getHeight())));
            statsG.fill(bounds);
            AppStyle.miniMapBorder.paintAround(statsG, bounds);
            AppStyle.shadowBorder.paintWithin(statsG, bounds);

            // Stats
            int y = bounds.y + rowHeight;
            for (Entry<String, String> entry : propertyMap.entrySet()) {
              // Box
              statsG.setColor(new Color(249, 241, 230, 140));
              statsG.fillRect(
<<<<<<< HEAD
                  bounds.x, y - keyFM.getAscent(), bounds.width - PADDING / 2, rowHeight);
              statsG.setColor(new Color(175, 163, 149));
              statsG.drawRect(
                  bounds.x, y - keyFM.getAscent(), bounds.width - PADDING / 2, rowHeight);

              // Values
              statsG.setColor(Color.black);
              statsG.setFont(boldFont);
              statsG.drawString(entry.getKey(), bounds.x + PADDING * 2, y);
              statsG.setFont(font);
              int strw = SwingUtilities.computeStringWidth(valueFM, entry.getValue());
              statsG.drawString(entry.getValue(), bounds.x + bounds.width - strw - PADDING, y);

              y += PADDING + rowHeight;
=======
                  bounds.x,
                  y - keyFM.getAscent(),
                  bounds.width - PADDING / 2,
                  rowHeight * propertyLineCount.get(entry.getKey()));
              statsG.setColor(new Color(175, 163, 149));
              statsG.drawRect(
                  bounds.x,
                  y - keyFM.getAscent(),
                  bounds.width - PADDING / 2,
                  rowHeight * propertyLineCount.get(entry.getKey()));

              // Draw Key
              statsG.setColor(Color.black);
              statsG.setFont(boldFont);
              statsG.drawString(entry.getKey(), bounds.x + PADDING * 2, y);

              // Draw Value
              for (String line : entry.getValue().split("\n")) {
                if (line.length() > 0) {
                  // For each value, make the iterator need and stash data about it
                  AttributedString text = new AttributedString(line);
                  text.addAttribute(TextAttribute.FONT, font);
                  AttributedCharacterIterator paragraph = text.getIterator();
                  int paragraphStart = paragraph.getBeginIndex();
                  int paragraphEnd = paragraph.getEndIndex();
                  // Make and initialize LineBreakMeasurer
                  LineBreakMeasurer lineMeasurer =
                      new LineBreakMeasurer(
                          paragraph, BreakIterator.getLineInstance(), fontRenderContext);
                  lineMeasurer.setPosition(paragraphStart);
                  // Get each line from the measurer and find the widest one;
                  while (lineMeasurer.getPosition() < paragraphEnd) {
                    TextLayout layout = lineMeasurer.nextLayout(layoutWidth);
                    layout.draw(
                        statsG,
                        bounds.x + bounds.width - PADDING - layout.getPixelBounds(null, 0, 0).width,
                        y);
                    y += rowHeight;
                  }
                } else {
                  y += rowHeight;
                }
              }

              // statsG.setFont(font);
              // int strw = SwingUtilities.computeStringWidth(valueFM, entry.getValue());
              // statsG.drawString(entry.getValue(), bounds.x + bounds.width - strw -PADDING, y);

              y += PADDING;
>>>>>>> eb3b3689
            }
          }

          // Draw the portrait
          if (AppPreferences.getShowPortrait()) {
            Rectangle bounds =
                new Rectangle(lm, height - imgSize.height - bm, imgSize.width, imgSize.height);

            statsG.setPaint(
                new TexturePaint(
                    AppStyle.panelTexture,
                    new Rectangle(
                        0,
                        0,
                        AppStyle.panelTexture.getWidth(),
                        AppStyle.panelTexture.getHeight())));
            statsG.fill(bounds);
            statsG.drawImage(image, bounds.x, bounds.y, imgSize.width, imgSize.height, this);
            AppStyle.miniMapBorder.paintAround(statsG, bounds);
            AppStyle.shadowBorder.paintWithin(statsG, bounds);

            // Label
            GraphicsUtil.drawBoxedString(
                statsG, tokenUnderMouse.getName(), bounds.width / 2 + lm, height - 15);
          } else if (AppPreferences.getShowStatSheet() && statSize != null) {
            // Label
            Rectangle bounds =
                new Rectangle(
                    lm,
                    statSize.height,
                    statSize.width + keyFM.getAscent() / 2 + PADDING / 2,
                    statSize.height);
            GraphicsUtil.drawBoxedString(
                statsG,
                tokenUnderMouse.getName(),
                bounds.width / 2 + lm,
                height - statSize.height - PADDING * 3);
          }

          statsG.dispose();
        }
      }
    }

    // Jamz: Statsheet was still showing on drag, added other tests to hide statsheet as well
    if (statSheet != null && !isDraggingToken && !mouseButtonDown) {
<<<<<<< HEAD
      g.drawImage(statSheet, 5, viewSize.height - statSheet.getHeight() - 5, this);
=======
      g.drawImage(
          statSheet,
          STATSHEET_EXTERIOR_PADDING,
          viewSize.height - statSheet.getHeight() - STATSHEET_EXTERIOR_PADDING,
          this);
>>>>>>> eb3b3689
    }

    // Hovers
    if (isShowingHover) {
      // Anchor next to the token
      Dimension size =
          htmlRenderer.setText(
              hoverTokenNotes,
              (int) (renderer.getWidth() * .75),
              (int) (renderer.getHeight() * .75));
      Point location =
          new Point(
              hoverTokenBounds.getBounds().x
                  + hoverTokenBounds.getBounds().width / 2
                  - size.width / 2,
              hoverTokenBounds.getBounds().y);

      // Anchor in the bottom left corner
      location.x = 4 + PADDING;
      location.y = viewSize.height - size.height - 4 - PADDING;

      // Keep it on screen
      if (location.x + size.width > viewSize.width) {
        location.x = viewSize.width - size.width;
      }
      if (location.x < 4) {
        location.x = 4;
      }
      if (location.y + size.height > viewSize.height - 4) {
        location.y = viewSize.height - size.height - 4;
      }
      if (location.y < 4) {
        location.y = 4;
      }

      // Background
      // g.setComposite(AlphaComposite.getInstance(AlphaComposite.SRC_ATOP, .5f));
      // g.setColor(Color.black);
      // g.fillRect(location.x, location.y, size.width, size.height);
      // g.setComposite(composite);
      g.setPaint(
          new TexturePaint(
              AppStyle.panelTexture,
              new Rectangle(
                  0, 0, AppStyle.panelTexture.getWidth(), AppStyle.panelTexture.getHeight())));
      g.fillRect(location.x, location.y, size.width, size.height);

      // Content
      htmlRenderer.render(g, location.x, location.y);

      // Border
      AppStyle.miniMapBorder.paintAround(g, location.x, location.y, size.width, size.height);
      AppStyle.shadowBorder.paintWithin(g, location.x, location.y, size.width, size.height);
      // AppStyle.border.paintAround(g, location.x, location.y,
      // size.width, size.height);
    }
  }

  private String createHoverNote(Token marker) {
    boolean showGMNotes = MapTool.getPlayer().isGM() && !StringUtil.isEmpty(marker.getGMNotes());

    StringBuilder builder = new StringBuilder();

    if (marker.getPortraitImage() != null) {
      builder.append("<table><tr><td valign=top>");
    }
    if (!StringUtil.isEmpty(marker.getNotes())) {
      builder.append("<b><span class='title'>").append(marker.getName()).append("</span></b><br>");
      builder.append(markerUnderMouse.getNotes());
      // add a gap between player and gmNotes
      if (showGMNotes) {
        builder.append("\n\n");
      }
    }
    if (showGMNotes) {
      builder.append("<b><span class='title'>GM Notes");
      if (!StringUtil.isEmpty(marker.getGMName())) {
        builder.append(" - ").append(marker.getGMName());
      }
      builder.append("</span></b><br>");
      builder.append(marker.getGMNotes());
    }
    if (marker.getPortraitImage() != null) {
      BufferedImage image = ImageManager.getImageAndWait(marker.getPortraitImage());
      Dimension imgSize = new Dimension(image.getWidth(), image.getHeight());
      if (imgSize.width > AppConstants.NOTE_PORTRAIT_SIZE
          || imgSize.height > AppConstants.NOTE_PORTRAIT_SIZE) {
        SwingUtil.constrainTo(imgSize, AppConstants.NOTE_PORTRAIT_SIZE);
      }
      builder.append("</td><td valign=top>");
      builder
          .append("<img src='asset://")
          .append(marker.getPortraitImage())
          .append("' width=")
          .append(imgSize.width)
          .append(" height=")
          .append(imgSize.height)
          .append("></tr></table>");
    }
    String notes = builder.toString();
    notes = notes.replaceAll("\n", "<br>");
    return notes;
  }
}<|MERGE_RESOLUTION|>--- conflicted
+++ resolved
@@ -1,15 +1,12 @@
 /*
- * This software Copyright by the RPTools.net development team, and
- * licensed under the Affero GPL Version 3 or, at your option, any later
- * version.
+ * This software Copyright by the RPTools.net development team, and licensed under the Affero GPL
+ * Version 3 or, at your option, any later version.
  *
- * MapTool Source Code is distributed in the hope that it will be
- * useful, but WITHOUT ANY WARRANTY; without even the implied warranty
- * of MERCHANTABILITY or FITNESS FOR A PARTICULAR PURPOSE.
+ * MapTool Source Code is distributed in the hope that it will be useful, but WITHOUT ANY WARRANTY;
+ * without even the implied warranty of MERCHANTABILITY or FITNESS FOR A PARTICULAR PURPOSE.
  *
- * You should have received a copy of the GNU Affero General Public
- * License * along with this source Code.  If not, please visit
- * <http://www.gnu.org/licenses/> and specifically the Affero license
+ * You should have received a copy of the GNU Affero General Public License * along with this source
+ * Code. If not, please visit <http://www.gnu.org/licenses/> and specifically the Affero license
  * text at <http://www.gnu.org/licenses/agpl.html>.
  */
 package net.rptools.maptool.client.tool;
@@ -55,12 +52,17 @@
 import java.util.Map;
 import java.util.Map.Entry;
 import java.util.Set;
+
 import javax.swing.AbstractAction;
 import javax.swing.Action;
 import javax.swing.ImageIcon;
 import javax.swing.JComponent;
 import javax.swing.KeyStroke;
 import javax.swing.SwingUtilities;
+
+import org.apache.logging.log4j.LogManager;
+import org.apache.logging.log4j.Logger;
+
 import net.rptools.lib.MD5Key;
 import net.rptools.lib.image.ImageUtil;
 import net.rptools.lib.swing.SwingUtil;
@@ -74,7 +76,11 @@
 import net.rptools.maptool.client.ScreenPoint;
 import net.rptools.maptool.client.swing.HTMLPanelRenderer;
 import net.rptools.maptool.client.tool.LayerSelectionDialog.LayerSelectionListener;
-import net.rptools.maptool.client.ui.*;
+import net.rptools.maptool.client.ui.StampPopupMenu;
+import net.rptools.maptool.client.ui.TokenLocation;
+import net.rptools.maptool.client.ui.TokenPopupMenu;
+import net.rptools.maptool.client.ui.Tool;
+import net.rptools.maptool.client.ui.Toolbox;
 import net.rptools.maptool.client.ui.token.EditTokenDialog;
 import net.rptools.maptool.client.ui.zone.FogUtil;
 import net.rptools.maptool.client.ui.zone.PlayerView;
@@ -99,8 +105,6 @@
 import net.rptools.maptool.util.ImageManager;
 import net.rptools.maptool.util.StringUtil;
 import net.rptools.maptool.util.TokenUtil;
-import org.apache.logging.log4j.LogManager;
-import org.apache.logging.log4j.Logger;
 
 /**
  * This is the pointer tool from the top-level of the toolbar. It allows tokens to be selected and
@@ -109,1938 +113,1688 @@
  * held down (possibly in combination with Shift or Ctrl).
  */
 public class PointerTool extends DefaultTool implements ZoneOverlay {
-  private static final long serialVersionUID = 8606021718606275084L;
-  private static final Logger log = LogManager.getLogger(PointerTool.class);
-
-  private boolean isShowingTokenStackPopup;
-  private boolean isShowingPointer;
-  private boolean isDraggingToken;
-  private boolean isNewTokenSelected;
-  private boolean isDrawingSelectionBox;
-  private boolean isSpaceDown;
-  private boolean isMovingWithKeys;
-  private Rectangle selectionBoundBox;
-
-  // Hovers
-  private boolean isShowingHover;
-  private Area hoverTokenBounds;
-  private String hoverTokenNotes;
-
-  // Track token interactions to hide statsheets when doing other stuff
-  private boolean mouseButtonDown = false;
-
-  private Token tokenBeingDragged;
-  private Token tokenUnderMouse;
-  private Token markerUnderMouse;
-  private int keysDown; // used to record whether Shift/Ctrl/Meta keys are down
-
-  private final TokenStackPanel tokenStackPanel = new TokenStackPanel();
-  private final HTMLPanelRenderer htmlRenderer = new HTMLPanelRenderer();
-  private final Font boldFont = AppStyle.labelFont.deriveFont(Font.BOLD);
-  private final LayerSelectionDialog layerSelectionDialog;
-
-  private BufferedImage statSheet;
-  private Token tokenOnStatSheet;
-
-  private static int PADDING = 7;
-<<<<<<< HEAD
-=======
-  private static int STATSHEET_EXTERIOR_PADDING = 5;
->>>>>>> eb3b3689
-
-  // Offset from token's X,Y when dragging. Values are in zone coordinates.
-  private int dragOffsetX;
-  private int dragOffsetY;
-  private int dragStartX;
-  private int dragStartY;
-
-  public PointerTool() {
-    try {
-      setIcon(
-          new ImageIcon(
-              ImageUtil.getImage("net/rptools/maptool/client/image/tool/pointer-blue.png")));
-    } catch (IOException ioe) {
-      ioe.printStackTrace();
-    }
-    htmlRenderer.setBackground(new Color(0, 0, 0, 200));
-    htmlRenderer.setForeground(Color.black);
-    htmlRenderer.setOpaque(false);
-    htmlRenderer.addStyleSheetRule("body{color:black}");
-    htmlRenderer.addStyleSheetRule(".title{font-size: 14pt}");
-
-    layerSelectionDialog =
-        new LayerSelectionDialog(
-            new Zone.Layer[] {
-              Zone.Layer.TOKEN, Zone.Layer.GM, Zone.Layer.OBJECT, Zone.Layer.BACKGROUND
-            },
-            new LayerSelectionListener() {
-              public void layerSelected(Layer layer) {
+    private static final long serialVersionUID = 8606021718606275084L;
+    private static final Logger log = LogManager.getLogger(PointerTool.class);
+
+    private boolean isShowingTokenStackPopup;
+    private boolean isShowingPointer;
+    private boolean isDraggingToken;
+    private boolean isNewTokenSelected;
+    private boolean isDrawingSelectionBox;
+    private boolean isSpaceDown;
+    private boolean isMovingWithKeys;
+    private Rectangle selectionBoundBox;
+
+    // Hovers
+    private boolean isShowingHover;
+    private Area hoverTokenBounds;
+    private String hoverTokenNotes;
+
+    // Track token interactions to hide statsheets when doing other stuff
+    private boolean mouseButtonDown = false;
+
+    private Token tokenBeingDragged;
+    private Token tokenUnderMouse;
+    private Token markerUnderMouse;
+    private int keysDown; // used to record whether Shift/Ctrl/Meta keys are down
+
+    private final TokenStackPanel tokenStackPanel = new TokenStackPanel();
+    private final HTMLPanelRenderer htmlRenderer = new HTMLPanelRenderer();
+    private final Font boldFont = AppStyle.labelFont.deriveFont(Font.BOLD);
+    private final LayerSelectionDialog layerSelectionDialog;
+
+    private BufferedImage statSheet;
+    private Token tokenOnStatSheet;
+
+    private static int PADDING = 7;
+    private static int STATSHEET_EXTERIOR_PADDING = 5;
+
+    // Offset from token's X,Y when dragging. Values are in zone coordinates.
+    private int dragOffsetX;
+    private int dragOffsetY;
+    private int dragStartX;
+    private int dragStartY;
+
+    public PointerTool() {
+        try {
+            setIcon(new ImageIcon(ImageUtil.getImage("net/rptools/maptool/client/image/tool/pointer-blue.png")));
+        } catch (IOException ioe) {
+            ioe.printStackTrace();
+        }
+        htmlRenderer.setBackground(new Color(0, 0, 0, 200));
+        htmlRenderer.setForeground(Color.black);
+        htmlRenderer.setOpaque(false);
+        htmlRenderer.addStyleSheetRule("body{color:black}");
+        htmlRenderer.addStyleSheetRule(".title{font-size: 14pt}");
+
+        layerSelectionDialog = new LayerSelectionDialog(new Zone.Layer[] { Zone.Layer.TOKEN, Zone.Layer.GM, Zone.Layer.OBJECT, Zone.Layer.BACKGROUND }, new LayerSelectionListener() {
+            public void layerSelected(Layer layer) {
                 if (renderer != null) {
-                  renderer.setActiveLayer(layer);
-                  MapTool.getFrame().setLastSelectedLayer(layer);
-
-                  if (layer != Zone.Layer.TOKEN) {
-                    MapTool.getFrame().getToolbox().setSelectedTool(StampTool.class);
-                  }
-                }
-              }
-            });
-  }
-
-  @Override
-  protected void attachTo(ZoneRenderer renderer) {
-    super.attachTo(renderer);
-
-    if (MapTool.getPlayer().isGM()) {
-      MapTool.getFrame().showControlPanel(layerSelectionDialog);
-    }
-    htmlRenderer.attach(renderer);
-    layerSelectionDialog.updateViewList();
-
-    if (MapTool.getFrame().getLastSelectedLayer() != Zone.Layer.TOKEN) {
-      MapTool.getFrame().getToolbox().setSelectedTool(StampTool.class);
-    }
-  }
-
-  /**
-   * When implementation is completed, this method will accept a ZoneRenderer parameter and
-   * determine that zone's grid style, then query the grid for the keystroke movement it wants to
-   * use. Those keystrokes are then added to the InputMap and ActionMap for the component by calling
-   * the superclass's addListeners() method.
-   *
-   * @param comp
-   */
-  protected void addListeners_NOT_USED(JComponent comp) {
-    if (comp != null && comp instanceof ZoneRenderer) {
-      Grid grid = ((ZoneRenderer) comp).getZone().getGrid();
-      addGridBasedKeys(grid, true);
-    }
-    super.addListeners(comp);
-  }
-
-  /**
-   * Let the grid decide which keys perform which kind of movement. This allows hex grids to handle
-   * the six-sided shapes intelligently depending on whether the grid is a vertical or horizontal
-   * grid. This also moves us one step closer to defining the keys in an external file...
-   *
-   * <p>Boy, this is ugly. As I pin down fixes for code leading up to MT1.4 I find myself performing
-   * criminal acts on the code base. :(
-   */
-  @Override
-  protected void addGridBasedKeys(
-      Grid grid, boolean enable) { // XXX Currently not called from anywhere
-    try {
-      if (enable) {
-        grid.installMovementKeys(this, keyActionMap);
-      } else {
-        grid.uninstallMovementKeys(keyActionMap);
-      }
-    } catch (Exception e) {
-      // If there was an exception just ignore those keystrokes...
-      MapTool.showError(
-          "exception adding grid-based keys; shouldn't get here!",
-          e); // this gives me a hook to set a breakpoint
-    }
-  }
-
-  @Override
-  protected void detachFrom(ZoneRenderer renderer) {
-    super.detachFrom(renderer);
-    MapTool.getFrame().hideControlPanel();
-    htmlRenderer.detach(renderer);
-  }
-
-  @Override
-  public String getInstructions() {
-    return "tool.pointer.instructions";
-  }
-
-  @Override
-  public String getTooltip() {
-    return "tool.pointer.tooltip";
-  }
-
-  public void startTokenDrag(Token keyToken) {
-    tokenBeingDragged = keyToken;
-
-    Player p = MapTool.getPlayer();
-    if (!p.isGM()
-        && (MapTool.getServerPolicy().isMovementLocked()
-            || MapTool.getFrame().getInitiativePanel().isMovementLocked(keyToken))) {
-      // Not allowed
-      return;
-    }
-
-    renderer.addMoveSelectionSet(
-        p.getName(),
-        tokenBeingDragged.getId(),
-        renderer.getOwnedTokens(renderer.getSelectedTokenSet()),
-        false);
-    MapTool.serverCommand()
-        .startTokenMove(
-            p.getName(),
-            renderer.getZone().getId(),
-            tokenBeingDragged.getId(),
-            renderer.getOwnedTokens(renderer.getSelectedTokenSet()));
-
-    isDraggingToken = true;
-  }
-
-  public void stopTokenDrag() {
-    renderer.commitMoveSelectionSet(tokenBeingDragged.getId()); // TODO: figure out a better way
-    isDraggingToken = false;
-    isMovingWithKeys = false;
-
-    dragOffsetX = 0;
-    dragOffsetY = 0;
-
-    exposeFoW(null);
-  }
-
-  public void exposeFoW(ZonePoint p) {
-    // if has fog(required)
-    // and ((isGM with pref set) OR serverPolicy allows auto reveal by players)
-    if (renderer.getZone().hasFog()
-        && ((AppPreferences.getAutoRevealVisionOnGMMovement() && MapTool.getPlayer().isGM())
-            || MapTool.getServerPolicy().isAutoRevealOnMovement())) {
-      Set<GUID> exposeSet = new HashSet<GUID>();
-      Zone zone = renderer.getZone();
-      for (GUID tokenGUID : renderer.getOwnedTokens(renderer.getSelectedTokenSet())) {
-        Token token = zone.getToken(tokenGUID);
-        if (token == null) {
-          continue;
-        }
-        // Jamz: Changed to allow NPC FoW
-        // if (token.getType() == Token.Type.PC) {
-        if (MapTool.getPlayer().isGM() || token.isOwner(MapTool.getPlayer().getName())) {
-          exposeSet.add(tokenGUID);
-        }
-      }
-
-      if (p != null) {
-        FogUtil.exposeVisibleAreaAtWaypoint(renderer, exposeSet, p);
-        return;
-      }
-
-      // Lee: fog exposure according to reveal type
-      if (zone.getWaypointExposureToggle()) FogUtil.exposeVisibleArea(renderer, exposeSet, false);
-      else {
-        FogUtil.exposeLastPath(renderer, exposeSet);
-        FogUtil.exposeVisibleArea(renderer, exposeSet, false);
-      }
-    }
-  }
-
-  private void showTokenStackPopup(List<Token> tokenList, int x, int y) {
-    tokenStackPanel.show(tokenList, x, y);
-    isShowingTokenStackPopup = true;
-    repaint();
-  }
-
-  private class TokenStackPanel {
-    private static final int PADDING = 4;
-
-    private List<Token> tokenList;
-    private final List<TokenLocation> tokenLocationList = new ArrayList<TokenLocation>();
-
-    private int x;
-    private int y;
-
-    public void show(List<Token> tokenList, int x, int y) {
-      this.tokenList = tokenList;
-      this.x = x - TokenStackPanel.PADDING - getSize().width / 2;
-      this.y = y - TokenStackPanel.PADDING - getSize().height / 2;
-    }
-
-    public Dimension getSize() {
-      int gridSize = (int) renderer.getScaledGridSize();
-      FontMetrics fm = getFontMetrics(getFont());
-      return new Dimension(
-          tokenList.size() * (gridSize + PADDING) + PADDING,
-          gridSize + PADDING * 2 + fm.getHeight() + 10);
-    }
-
-    public void handleMouseReleased(MouseEvent event) {}
-
-    public void handleMousePressed(MouseEvent event) {
-      if (event.getClickCount() == 2 && SwingUtilities.isLeftMouseButton(event)) {
-        Token token = getTokenAt(event.getX(), event.getY());
-        if (token == null || !AppUtil.playerOwns(token)) {
-          return;
-        }
-        tokenUnderMouse = token;
-        // TODO: Combine this with the code just like it below
-        EditTokenDialog tokenPropertiesDialog = MapTool.getFrame().getTokenPropertiesDialog();
-        tokenPropertiesDialog.showDialog(tokenUnderMouse);
-
-        if (tokenPropertiesDialog.isTokenSaved()) {
-          MapTool.serverCommand().putToken(renderer.getZone().getId(), token);
-          renderer.getZone().putToken(token);
-          MapTool.getFrame().resetTokenPanels();
-          renderer.repaint();
-          renderer.flush(token);
-        }
-      }
-      if (SwingUtilities.isRightMouseButton(event)) {
-        Token token = getTokenAt(event.getX(), event.getY());
-        if (token == null || !AppUtil.playerOwns(token)) {
-          return;
-        }
-        tokenUnderMouse = token;
-        Set<GUID> selectedSet = new HashSet<GUID>();
-        selectedSet.add(token.getId());
-        new TokenPopupMenu(selectedSet, event.getX(), event.getY(), renderer, tokenUnderMouse)
-            .showPopup(renderer);
-      }
-    }
-
-    public void handleMouseMotionEvent(MouseEvent event) {
-      Token token = getTokenAt(event.getX(), event.getY());
-      if (token == null || !AppUtil.playerOwns(token)) {
-        return;
-      }
-      renderer.clearSelectedTokens();
-      boolean selected = renderer.selectToken(token.getId());
-
-      if (selected) {
-        Tool tool = MapTool.getFrame().getToolbox().getSelectedTool();
-        if (!(tool instanceof PointerTool)) {
-          return;
-        }
-        tokenUnderMouse = token;
-        ((PointerTool) tool).startTokenDrag(token);
-      }
-    }
-
-    public void paint(Graphics g) {
-      Dimension size = getSize();
-      int gridSize = (int) renderer.getScaledGridSize();
-
-      FontMetrics fm = g.getFontMetrics();
-
-      // Background
-      ((Graphics2D) g)
-          .setPaint(
-              new GradientPaint(x, y, Color.white, x + size.width, y + size.height, Color.gray));
-      g.fillRect(x, y, size.width, size.height);
-
-      // Border
-      AppStyle.border.paintAround((Graphics2D) g, x, y, size.width - 1, size.height - 1);
-
-      // Images
-      tokenLocationList.clear();
-      for (int i = 0; i < tokenList.size(); i++) {
-        Token token = tokenList.get(i);
-
-        BufferedImage image = ImageManager.getImage(token.getImageAssetId(), renderer);
-
-        Dimension imgSize = new Dimension(image.getWidth(), image.getHeight());
-        SwingUtil.constrainTo(imgSize, gridSize);
-
-        Rectangle bounds =
-            new Rectangle(
-                x + PADDING + i * (gridSize + PADDING), y + PADDING, imgSize.width, imgSize.height);
-        g.drawImage(image, bounds.x, bounds.y, bounds.width, bounds.height, renderer);
-
-        GraphicsUtil.drawBoxedString(
-            (Graphics2D) g,
-            token.getName(),
-            bounds.x + bounds.width / 2,
-            bounds.y + bounds.height + fm.getAscent());
-
-        tokenLocationList.add(new TokenLocation(bounds, token));
-      }
-    }
-
-    public Token getTokenAt(int x, int y) {
-      for (TokenLocation location : tokenLocationList) {
-        if (location.getBounds().contains(x, y)) {
-          return location.getToken();
-        }
-      }
-      return null;
-    }
-
-    public boolean contains(int x, int y) {
-      return new Rectangle(this.x, this.y, getSize().width, getSize().height).contains(x, y);
-    }
-  }
-
-  // //
-  // Mouse
-  @Override
-  public void mousePressed(MouseEvent e) {
-    super.mousePressed(e);
-
-    mouseButtonDown = true;
-
-    if (isShowingHover) {
-      isShowingHover = false;
-      hoverTokenBounds = null;
-      hoverTokenNotes = null;
-      markerUnderMouse = renderer.getMarkerAt(e.getX(), e.getY());
-      repaint();
-    }
-    if (isShowingTokenStackPopup) {
-      if (tokenStackPanel.contains(e.getX(), e.getY())) {
-        tokenStackPanel.handleMousePressed(e);
-        return;
-      } else {
-        isShowingTokenStackPopup = false;
+                    renderer.setActiveLayer(layer);
+                    MapTool.getFrame().setLastSelectedLayer(layer);
+
+                    if (layer != Zone.Layer.TOKEN) {
+                        MapTool.getFrame().getToolbox().setSelectedTool(StampTool.class);
+                    }
+                }
+            }
+        });
+    }
+
+    @Override
+    protected void attachTo(ZoneRenderer renderer) {
+        super.attachTo(renderer);
+
+        if (MapTool.getPlayer().isGM()) {
+            MapTool.getFrame().showControlPanel(layerSelectionDialog);
+        }
+        htmlRenderer.attach(renderer);
+        layerSelectionDialog.updateViewList();
+
+        if (MapTool.getFrame().getLastSelectedLayer() != Zone.Layer.TOKEN) {
+            MapTool.getFrame().getToolbox().setSelectedTool(StampTool.class);
+        }
+    }
+
+    /**
+     * When implementation is completed, this method will accept a ZoneRenderer parameter and
+     * determine that zone's grid style, then query the grid for the keystroke movement it wants to
+     * use. Those keystrokes are then added to the InputMap and ActionMap for the component by
+     * calling the superclass's addListeners() method.
+     *
+     * @param comp
+     */
+    protected void addListeners_NOT_USED(JComponent comp) {
+        if (comp != null && comp instanceof ZoneRenderer) {
+            Grid grid = ((ZoneRenderer) comp).getZone().getGrid();
+            addGridBasedKeys(grid, true);
+        }
+        super.addListeners(comp);
+    }
+
+    /**
+     * Let the grid decide which keys perform which kind of movement. This allows hex grids to
+     * handle the six-sided shapes intelligently depending on whether the grid is a vertical or
+     * horizontal grid. This also moves us one step closer to defining the keys in an external
+     * file...
+     *
+     * <p>
+     * Boy, this is ugly. As I pin down fixes for code leading up to MT1.4 I find myself performing
+     * criminal acts on the code base. :(
+     */
+    @Override
+    protected void addGridBasedKeys(Grid grid, boolean enable) { // XXX Currently not called from
+                                                                 // anywhere
+        try {
+            if (enable) {
+                grid.installMovementKeys(this, keyActionMap);
+            } else {
+                grid.uninstallMovementKeys(keyActionMap);
+            }
+        } catch (Exception e) {
+            // If there was an exception just ignore those keystrokes...
+            MapTool.showError("exception adding grid-based keys; shouldn't get here!", e); // this
+                                                                                           // gives
+                                                                                           // me a
+                                                                                           // hook
+                                                                                           // to set
+                                                                                           // a
+                                                                                           // breakpoint
+        }
+    }
+
+    @Override
+    protected void detachFrom(ZoneRenderer renderer) {
+        super.detachFrom(renderer);
+        MapTool.getFrame().hideControlPanel();
+        htmlRenderer.detach(renderer);
+    }
+
+    @Override
+    public String getInstructions() {
+        return "tool.pointer.instructions";
+    }
+
+    @Override
+    public String getTooltip() {
+        return "tool.pointer.tooltip";
+    }
+
+    public void startTokenDrag(Token keyToken) {
+        tokenBeingDragged = keyToken;
+
+        Player p = MapTool.getPlayer();
+        if (!p.isGM() && (MapTool.getServerPolicy().isMovementLocked() || MapTool.getFrame().getInitiativePanel().isMovementLocked(keyToken))) {
+            // Not allowed
+            return;
+        }
+
+        renderer.addMoveSelectionSet(p.getName(), tokenBeingDragged.getId(), renderer.getOwnedTokens(renderer.getSelectedTokenSet()), false);
+        MapTool.serverCommand().startTokenMove(p.getName(), renderer.getZone().getId(), tokenBeingDragged.getId(), renderer.getOwnedTokens(renderer.getSelectedTokenSet()));
+
+        isDraggingToken = true;
+    }
+
+    public void stopTokenDrag() {
+        renderer.commitMoveSelectionSet(tokenBeingDragged.getId()); // TODO: figure out a better way
+        isDraggingToken = false;
+        isMovingWithKeys = false;
+
+        dragOffsetX = 0;
+        dragOffsetY = 0;
+
+        exposeFoW(null);
+    }
+
+    public void exposeFoW(ZonePoint p) {
+        // if has fog(required)
+        // and ((isGM with pref set) OR serverPolicy allows auto reveal by players)
+        if (renderer.getZone().hasFog() && ((AppPreferences.getAutoRevealVisionOnGMMovement() && MapTool.getPlayer().isGM()) || MapTool.getServerPolicy().isAutoRevealOnMovement())) {
+            Set<GUID> exposeSet = new HashSet<GUID>();
+            Zone zone = renderer.getZone();
+            for (GUID tokenGUID : renderer.getOwnedTokens(renderer.getSelectedTokenSet())) {
+                Token token = zone.getToken(tokenGUID);
+                if (token == null) {
+                    continue;
+                }
+                // Jamz: Changed to allow NPC FoW
+                // if (token.getType() == Token.Type.PC) {
+                if (MapTool.getPlayer().isGM() || token.isOwner(MapTool.getPlayer().getName())) {
+                    exposeSet.add(tokenGUID);
+                }
+            }
+
+            if (p != null) {
+                FogUtil.exposeVisibleAreaAtWaypoint(renderer, exposeSet, p);
+                return;
+            }
+
+            // Lee: fog exposure according to reveal type
+            if (zone.getWaypointExposureToggle())
+                FogUtil.exposeVisibleArea(renderer, exposeSet, false);
+            else {
+                FogUtil.exposeLastPath(renderer, exposeSet);
+                FogUtil.exposeVisibleArea(renderer, exposeSet, false);
+            }
+        }
+    }
+
+    private void showTokenStackPopup(List<Token> tokenList, int x, int y) {
+        tokenStackPanel.show(tokenList, x, y);
+        isShowingTokenStackPopup = true;
         repaint();
-      }
-    }
-    // So that keystrokes end up in the right place
-    renderer.requestFocusInWindow();
-    if (isDraggingMap()) {
-      return;
-    }
-    if (isDraggingToken) {
-      return;
-    }
-    dragStartX = e.getX(); // These same two lines are in super.mousePressed(). Why do them here?
-    dragStartY = e.getY();
-
-    // Properties
-    if (e.getClickCount() == 2 && SwingUtilities.isLeftMouseButton(e)) {
-      mouseButtonDown = false;
-      List<Token> tokenList = renderer.getTokenStackAt(mouseX, mouseY);
-      if (tokenList != null) {
-        // Stack
-        renderer.clearSelectedTokens();
-        showTokenStackPopup(tokenList, e.getX(), e.getY());
-      } else {
-        // Single
+    }
+
+    private class TokenStackPanel {
+        private static final int PADDING = 4;
+
+        private List<Token> tokenList;
+        private final List<TokenLocation> tokenLocationList = new ArrayList<TokenLocation>();
+
+        private int x;
+        private int y;
+
+        public void show(List<Token> tokenList, int x, int y) {
+            this.tokenList = tokenList;
+            this.x = x - TokenStackPanel.PADDING - getSize().width / 2;
+            this.y = y - TokenStackPanel.PADDING - getSize().height / 2;
+        }
+
+        public Dimension getSize() {
+            int gridSize = (int) renderer.getScaledGridSize();
+            FontMetrics fm = getFontMetrics(getFont());
+            return new Dimension(tokenList.size() * (gridSize + PADDING) + PADDING, gridSize + PADDING * 2 + fm.getHeight() + 10);
+        }
+
+        public void handleMouseReleased(MouseEvent event) {
+        }
+
+        public void handleMousePressed(MouseEvent event) {
+            if (event.getClickCount() == 2 && SwingUtilities.isLeftMouseButton(event)) {
+                Token token = getTokenAt(event.getX(), event.getY());
+                if (token == null || !AppUtil.playerOwns(token)) {
+                    return;
+                }
+                tokenUnderMouse = token;
+                // TODO: Combine this with the code just like it below
+                EditTokenDialog tokenPropertiesDialog = MapTool.getFrame().getTokenPropertiesDialog();
+                tokenPropertiesDialog.showDialog(tokenUnderMouse);
+
+                if (tokenPropertiesDialog.isTokenSaved()) {
+                    MapTool.serverCommand().putToken(renderer.getZone().getId(), token);
+                    renderer.getZone().putToken(token);
+                    MapTool.getFrame().resetTokenPanels();
+                    renderer.repaint();
+                    renderer.flush(token);
+                }
+            }
+            if (SwingUtilities.isRightMouseButton(event)) {
+                Token token = getTokenAt(event.getX(), event.getY());
+                if (token == null || !AppUtil.playerOwns(token)) {
+                    return;
+                }
+                tokenUnderMouse = token;
+                Set<GUID> selectedSet = new HashSet<GUID>();
+                selectedSet.add(token.getId());
+                new TokenPopupMenu(selectedSet, event.getX(), event.getY(), renderer, tokenUnderMouse).showPopup(renderer);
+            }
+        }
+
+        public void handleMouseMotionEvent(MouseEvent event) {
+            Token token = getTokenAt(event.getX(), event.getY());
+            if (token == null || !AppUtil.playerOwns(token)) {
+                return;
+            }
+            renderer.clearSelectedTokens();
+            boolean selected = renderer.selectToken(token.getId());
+
+            if (selected) {
+                Tool tool = MapTool.getFrame().getToolbox().getSelectedTool();
+                if (!(tool instanceof PointerTool)) {
+                    return;
+                }
+                tokenUnderMouse = token;
+                ((PointerTool) tool).startTokenDrag(token);
+            }
+        }
+
+        public void paint(Graphics g) {
+            Dimension size = getSize();
+            int gridSize = (int) renderer.getScaledGridSize();
+
+            FontMetrics fm = g.getFontMetrics();
+
+            // Background
+            ((Graphics2D) g).setPaint(new GradientPaint(x, y, Color.white, x + size.width, y + size.height, Color.gray));
+            g.fillRect(x, y, size.width, size.height);
+
+            // Border
+            AppStyle.border.paintAround((Graphics2D) g, x, y, size.width - 1, size.height - 1);
+
+            // Images
+            tokenLocationList.clear();
+            for (int i = 0; i < tokenList.size(); i++) {
+                Token token = tokenList.get(i);
+
+                BufferedImage image = ImageManager.getImage(token.getImageAssetId(), renderer);
+
+                Dimension imgSize = new Dimension(image.getWidth(), image.getHeight());
+                SwingUtil.constrainTo(imgSize, gridSize);
+
+                Rectangle bounds = new Rectangle(x + PADDING + i * (gridSize + PADDING), y + PADDING, imgSize.width, imgSize.height);
+                g.drawImage(image, bounds.x, bounds.y, bounds.width, bounds.height, renderer);
+
+                GraphicsUtil.drawBoxedString((Graphics2D) g, token.getName(), bounds.x + bounds.width / 2, bounds.y + bounds.height + fm.getAscent());
+
+                tokenLocationList.add(new TokenLocation(bounds, token));
+            }
+        }
+
+        public Token getTokenAt(int x, int y) {
+            for (TokenLocation location : tokenLocationList) {
+                if (location.getBounds().contains(x, y)) {
+                    return location.getToken();
+                }
+            }
+            return null;
+        }
+
+        public boolean contains(int x, int y) {
+            return new Rectangle(this.x, this.y, getSize().width, getSize().height).contains(x, y);
+        }
+    }
+
+    // //
+    // Mouse
+    @Override
+    public void mousePressed(MouseEvent e) {
+        super.mousePressed(e);
+
+        mouseButtonDown = true;
+
+        if (isShowingHover) {
+            isShowingHover = false;
+            hoverTokenBounds = null;
+            hoverTokenNotes = null;
+            markerUnderMouse = renderer.getMarkerAt(e.getX(), e.getY());
+            repaint();
+        }
+        if (isShowingTokenStackPopup) {
+            if (tokenStackPanel.contains(e.getX(), e.getY())) {
+                tokenStackPanel.handleMousePressed(e);
+                return;
+            } else {
+                isShowingTokenStackPopup = false;
+                repaint();
+            }
+        }
+        // So that keystrokes end up in the right place
+        renderer.requestFocusInWindow();
+        if (isDraggingMap()) {
+            return;
+        }
+        if (isDraggingToken) {
+            return;
+        }
+        dragStartX = e.getX(); // These same two lines are in super.mousePressed(). Why do them
+                               // here?
+        dragStartY = e.getY();
+
+        // Properties
+        if (e.getClickCount() == 2 && SwingUtilities.isLeftMouseButton(e)) {
+            mouseButtonDown = false;
+            List<Token> tokenList = renderer.getTokenStackAt(mouseX, mouseY);
+            if (tokenList != null) {
+                // Stack
+                renderer.clearSelectedTokens();
+                showTokenStackPopup(tokenList, e.getX(), e.getY());
+            } else {
+                // Single
+                Token token = renderer.getTokenAt(e.getX(), e.getY());
+                if (token != null) {
+                    if (!AppUtil.playerOwns(token)) {
+                        return;
+                    }
+                    EditTokenDialog tokenPropertiesDialog = MapTool.getFrame().getTokenPropertiesDialog();
+                    tokenPropertiesDialog.showDialog(token);
+
+                    if (tokenPropertiesDialog.isTokenSaved()) {
+                        renderer.repaint();
+                        renderer.flush(token);
+                        MapTool.serverCommand().putToken(renderer.getZone().getId(), token);
+                        renderer.getZone().putToken(token);
+                        MapTool.getFrame().resetTokenPanels();
+                    }
+                }
+            }
+            return;
+        }
+        // SELECTION
         Token token = renderer.getTokenAt(e.getX(), e.getY());
-        if (token != null) {
-          if (!AppUtil.playerOwns(token)) {
+        if (token != null && !isDraggingToken && SwingUtilities.isLeftMouseButton(e)) {
+            // Don't select if it's already being moved by someone
+            isNewTokenSelected = false;
+            if (!renderer.isTokenMoving(token)) {
+                if (!renderer.getSelectedTokenSet().contains(token.getId()) && !SwingUtil.isShiftDown(e)) {
+                    isNewTokenSelected = true;
+                    renderer.clearSelectedTokens();
+                }
+                // XXX Isn't Windows standard to use Ctrl-click to add one element and Shift-click
+                // to
+                // extend?
+                // XXX Similarly, OSX uses Cmd-click to add one element and Shift-click to extend...
+                // Change
+                // it later.
+                if (SwingUtil.isShiftDown(e) && renderer.getSelectedTokenSet().contains(token.getId())) {
+                    renderer.deselectToken(token.getId());
+                } else {
+                    renderer.selectToken(token.getId());
+                }
+                // Dragging offset for currently selected token
+                ZonePoint pos = new ScreenPoint(e.getX(), e.getY()).convertToZone(renderer);
+                Rectangle tokenBounds = token.getBounds(renderer.getZone());
+
+                if (token.isSnapToGrid()) {
+                    dragOffsetX = (pos.x - tokenBounds.x) - (tokenBounds.width / 2);
+                    dragOffsetY = (pos.y - tokenBounds.y) - (tokenBounds.height / 2);
+                } else {
+                    dragOffsetX = pos.x - tokenBounds.x;
+                    dragOffsetY = pos.y - tokenBounds.y;
+                }
+            }
+        } else {
+            if (SwingUtilities.isLeftMouseButton(e)) {
+                // Starting a bound box selection
+                isDrawingSelectionBox = true;
+                selectionBoundBox = new Rectangle(e.getX(), e.getY(), 0, 0);
+            } else {
+                if (tokenUnderMouse != null) {
+                    isNewTokenSelected = true;
+                }
+            }
+        }
+    }
+
+    @Override
+    public void mouseReleased(MouseEvent e) {
+        mouseButtonDown = false;
+        // System.out.println("mouseReleased " + e.toString());
+
+        if (isShowingTokenStackPopup) {
+            if (tokenStackPanel.contains(e.getX(), e.getY())) {
+                tokenStackPanel.handleMouseReleased(e);
+                return;
+            } else {
+                isShowingTokenStackPopup = false;
+                repaint();
+            }
+        }
+
+        // Jamz: We have to capture here as isLeftMouseButton is also true during drag
+        // Jamz: Also, changed to right button which is easier to click during drag
+        // WAYPOINT
+        if (SwingUtilities.isRightMouseButton(e) && isDraggingToken) {
+            setWaypoint();
             return;
-          }
-          EditTokenDialog tokenPropertiesDialog = MapTool.getFrame().getTokenPropertiesDialog();
-          tokenPropertiesDialog.showDialog(token);
-
-          if (tokenPropertiesDialog.isTokenSaved()) {
-            renderer.repaint();
+        }
+
+        if (SwingUtilities.isLeftMouseButton(e)) {
+            try {
+                // MARKER
+                renderer.setCursor(Cursor.getPredefinedCursor(markerUnderMouse != null ? Cursor.HAND_CURSOR : Cursor.DEFAULT_CURSOR));
+                if (tokenUnderMouse == null && markerUnderMouse != null && !isShowingHover && !isDraggingToken) {
+                    isShowingHover = true;
+                    hoverTokenBounds = renderer.getMarkerBounds(markerUnderMouse);
+                    hoverTokenNotes = createHoverNote(markerUnderMouse);
+                    if (hoverTokenBounds == null) {
+                        // Uhhhh, where's the token ?
+                        isShowingHover = false;
+                    }
+                    repaint();
+                }
+                // SELECTION BOUND BOX
+                if (isDrawingSelectionBox) {
+                    isDrawingSelectionBox = false;
+
+                    if (!SwingUtil.isShiftDown(e)) {
+                        renderer.clearSelectedTokens();
+                    }
+                    renderer.selectTokens(selectionBoundBox);
+
+                    selectionBoundBox = null;
+                    renderer.repaint();
+                    return;
+                }
+                // DRAG TOKEN COMPLETE
+                if (isDraggingToken) {
+                    SwingUtil.showPointer(renderer);
+                    stopTokenDrag();
+                } else {
+                    // SELECT SINGLE TOKEN
+                    if (SwingUtilities.isLeftMouseButton(e) && !SwingUtil.isShiftDown(e)) {
+                        Token token = renderer.getTokenAt(e.getX(), e.getY());
+                        // Only if it isn't already being moved
+                        if (token != null && !renderer.isTokenMoving(token)) {
+                            renderer.clearSelectedTokens();
+                            renderer.selectToken(token.getId());
+                        }
+                    }
+                }
+            } finally {
+                isDraggingToken = false;
+                isDrawingSelectionBox = false;
+            }
+            return;
+        }
+
+        // Jamz: This doesn't seem to work for me, looks like Mouse 1 is always returned along with
+        // Mouse 3 so it's caught above...
+        // And Middle button? That's a pain to click while dragging isn't it? How about Right click
+        // during drag?
+        // WAYPOINT
+        if (SwingUtilities.isMiddleMouseButton(e) && isDraggingToken) {
+            setWaypoint();
+        }
+
+        // POPUP MENU
+        if (SwingUtilities.isRightMouseButton(e) && !isDraggingToken && !isDraggingMap()) {
+            if (tokenUnderMouse != null && !renderer.getSelectedTokenSet().contains(tokenUnderMouse.getId())) {
+                if (!SwingUtil.isShiftDown(e)) {
+                    renderer.clearSelectedTokens();
+                }
+                renderer.selectToken(tokenUnderMouse.getId());
+                isNewTokenSelected = false;
+            }
+            if (tokenUnderMouse != null && !renderer.getSelectedTokenSet().isEmpty()) {
+                if (tokenUnderMouse.isStamp()) {
+                    new StampPopupMenu(renderer.getSelectedTokenSet(), e.getX(), e.getY(), renderer, tokenUnderMouse).showPopup(renderer);
+                } else if (AppUtil.playerOwns(tokenUnderMouse)) {
+                    // FIXME Every once in awhile we get a report on the forum of the following
+                    // exception:
+                    // java.awt.IllegalComponentStateException: component must be showing on the
+                    // screen to
+                    // determine its location
+                    // It's thrown as a result of the showPopup() call on the next line. For the
+                    // life of me, I
+                    // can't figure out why the
+                    // "renderer" component might not be "showing on the screen"??? Maybe it has
+                    // something to
+                    // do with a dual-monitor
+                    // configuration? Or a monitor added after Java was started and then MT dragged
+                    // to that
+                    // monitor?
+                    new TokenPopupMenu(renderer.getSelectedTokenSet(), e.getX(), e.getY(), renderer, tokenUnderMouse).showPopup(renderer);
+                }
+                return;
+            }
+        }
+        super.mouseReleased(e);
+    }
+
+    // //
+    // MouseMotion
+    @Override
+    public void mouseMoved(MouseEvent e) {
+        if (renderer == null) {
+            return;
+        }
+        super.mouseMoved(e);
+
+        // mouseX = e.getX(); // done by super.mouseMoved()
+        // mouseY = e.getY();
+        if (isShowingPointer) {
+            ZonePoint zp = new ScreenPoint(mouseX, mouseY).convertToZone(renderer);
+            Pointer pointer = MapTool.getFrame().getPointerOverlay().getPointer(MapTool.getPlayer().getName());
+            if (pointer != null) {
+                pointer.setX(zp.x);
+                pointer.setY(zp.y);
+                renderer.repaint();
+                MapTool.serverCommand().movePointer(MapTool.getPlayer().getName(), zp.x, zp.y);
+            }
+            return;
+        }
+        if (isShowingTokenStackPopup) {
+            if (tokenStackPanel.contains(e.getX(), e.getY())) {
+                return;
+            }
+            // Turn it off
+            isShowingTokenStackPopup = false;
+            repaint();
+            return;
+        }
+
+        if (isDraggingToken) {
+            // FJE If we're dragging the token, wouldn't mouseDragged() be called instead? Can this
+            // code
+            // ever be executed?
+            if (isMovingWithKeys) {
+                return;
+            }
+            ZonePoint zp = new ScreenPoint(mouseX, mouseY).convertToZone(renderer);
+            ZonePoint last;
+            if (tokenUnderMouse == null)
+                last = zp;
+            else {
+                last = renderer.getLastWaypoint(tokenUnderMouse.getId());
+                // XXX This shouldn't be possible, but it happens?!
+                if (last == null)
+                    last = zp;
+            }
+            handleDragToken(zp, zp.x - last.x, zp.y - last.y);
+            return;
+        }
+        tokenUnderMouse = renderer.getTokenAt(mouseX, mouseY);
+        keysDown = e.getModifiersEx();
+        renderer.setMouseOver(tokenUnderMouse);
+
+        if (tokenUnderMouse == null) {
+            statSheet = null;
+        }
+        Token marker = renderer.getMarkerAt(mouseX, mouseY);
+        if (!AppUtil.tokenIsVisible(renderer.getZone(), marker, renderer.getPlayerView())) {
+            marker = null;
+        }
+        if (marker != markerUnderMouse && marker != null) {
+            markerUnderMouse = marker;
+            renderer.setCursor(Cursor.getPredefinedCursor(Cursor.HAND_CURSOR));
+            MapTool.getFrame().setStatusMessage(markerUnderMouse.getName());
+        } else if (marker == null && markerUnderMouse != null) {
+            markerUnderMouse = null;
+            renderer.setCursor(Cursor.getPredefinedCursor(Cursor.DEFAULT_CURSOR));
+            MapTool.getFrame().setStatusMessage("");
+        }
+    }
+
+    @Override
+    public void mouseDragged(MouseEvent e) {
+        mouseX = e.getX();
+        mouseY = e.getY();
+
+        if (isShowingTokenStackPopup) {
+            isShowingTokenStackPopup = false;
+            if (tokenStackPanel.contains(mouseX, mouseY)) {
+                tokenStackPanel.handleMouseMotionEvent(e);
+                return;
+            } else {
+                renderer.repaint();
+            }
+        }
+        // XXX Updating the status bar is done in super.mouseDragged() -- maybe just call that here?
+        // But
+        // it also causes repaint events...
+        CellPoint cellUnderMouse = renderer.getCellAt(new ScreenPoint(mouseX, mouseY));
+        if (cellUnderMouse != null) {
+            MapTool.getFrame().getCoordinateStatusBar().update(cellUnderMouse.x, cellUnderMouse.y);
+        }
+        if (SwingUtilities.isLeftMouseButton(e) && !SwingUtilities.isRightMouseButton(e)) {
+            if (isDrawingSelectionBox) {
+                int x1 = dragStartX;
+                int y1 = dragStartY;
+
+                int x2 = mouseX;
+                int y2 = mouseY;
+
+                selectionBoundBox.x = Math.min(x1, x2);
+                selectionBoundBox.y = Math.min(y1, y2);
+                selectionBoundBox.width = Math.abs(x1 - x2);
+                selectionBoundBox.height = Math.abs(y1 - y2);
+                /*
+                 * NOTE: This is a weird one that has to do with the order of the mouseReleased event. If the selection box started the drag while hovering over a marker, we need to tell it to not
+                 * show the marker after the drag is complete.
+                 */
+                markerUnderMouse = null;
+                renderer.repaint();
+                return;
+            }
+            if (tokenUnderMouse == null || !renderer.getSelectedTokenSet().contains(tokenUnderMouse.getId())) {
+                return;
+            }
+            if (isDraggingToken) {
+                if (isMovingWithKeys) {
+                    return;
+                }
+                Grid grid = getZone().getGrid();
+                TokenFootprint tf = tokenUnderMouse.getFootprint(grid);
+                Rectangle r = tf.getBounds(grid);
+                ZonePoint last = renderer.getLastWaypoint(tokenUnderMouse.getId());
+                if (last == null)
+                    last = new ZonePoint(tokenUnderMouse.getX() + r.width / 2, tokenUnderMouse.getY() + r.height / 2);
+                ZonePoint zp = new ScreenPoint(mouseX, mouseY).convertToZone(renderer);
+                if (tokenUnderMouse.isSnapToGrid() && grid.getCapabilities().isSnapToGridSupported()) {
+                    zp.translate(-r.width / 2, -r.height / 2);
+                    last.translate(-r.width / 2, -r.height / 2);
+                }
+                zp.translate(-dragOffsetX, -dragOffsetY);
+                int dx = zp.x - last.x;
+                int dy = zp.y - last.y;
+                handleDragToken(zp, dx, dy);
+                return;
+            }
+            if (!isDraggingToken && renderer.isTokenMoving(tokenUnderMouse)) {
+                return;
+            }
+            if (isNewTokenSelected) {
+                renderer.clearSelectedTokens();
+                renderer.selectToken(tokenUnderMouse.getId());
+            }
+            isNewTokenSelected = false;
+
+            // Make sure we're allowed
+            if (!MapTool.getPlayer().isGM() && MapTool.getServerPolicy().isMovementLocked()) {
+                return;
+            }
+            // Might be dragging a token
+            String playerId = MapTool.getPlayer().getName();
+            Set<GUID> selectedTokenSet = renderer.getOwnedTokens(renderer.getSelectedTokenSet());
+            if (!selectedTokenSet.isEmpty()) {
+                // Make sure we can do this
+                // Possibly let unowned tokens be moved?
+                if (!MapTool.getPlayer().isGM() && MapTool.getServerPolicy().useStrictTokenManagement()) {
+                    for (GUID tokenGUID : selectedTokenSet) {
+                        Token token = renderer.getZone().getToken(tokenGUID);
+                        if (!token.isOwner(playerId)) {
+                            return;
+                        }
+                    }
+                }
+                startTokenDrag(tokenUnderMouse);
+                isDraggingToken = true;
+                SwingUtil.hidePointer(renderer);
+            }
+            return;
+        }
+        super.mouseDragged(e);
+    }
+
+    public boolean isDraggingToken() {
+        return isDraggingToken;
+    }
+
+    /**
+     * Move the keytoken being dragged to this zone point
+     *
+     * @param zonePoint
+     *            The new ZonePoint for the token.
+     * @param dx
+     *            The amount being moved in the X direction
+     * @param dy
+     *            The amount being moved in the Y direction
+     * @return true if the move was successful
+     */
+    public boolean handleDragToken(ZonePoint zonePoint, int dx, int dy) {
+        Grid grid = renderer.getZone().getGrid();
+        if (tokenBeingDragged.isSnapToGrid() && grid.getCapabilities().isSnapToGridSupported()) {
+            // cellUnderMouse is actually token position if the token is being dragged with keys.
+            CellPoint cellUnderMouse = grid.convert(zonePoint);
+            zonePoint.translate(grid.getCellOffset().width / 2, grid.getCellOffset().height / 2);
+            // Convert the zone point to a cell point and back to force the snap to grid on drag
+            zonePoint = grid.convert(grid.convert(zonePoint));
+            MapTool.getFrame().getCoordinateStatusBar().update(cellUnderMouse.x, cellUnderMouse.y);
+        } else {
+            // Nothing
+        }
+        // Don't bother if there isn't any movement
+        if (!renderer.hasMoveSelectionSetMoved(tokenBeingDragged.getId(), zonePoint)) {
+            return false;
+        }
+        // Make sure it's a valid move
+        boolean isValid;
+        if (grid.getSize() >= 9)
+            isValid = validateMove(tokenBeingDragged, renderer.getSelectedTokenSet(), zonePoint, dx, dy);
+        else
+            isValid = validateMove_legacy(tokenBeingDragged, renderer.getSelectedTokenSet(), zonePoint);
+
+        if (!isValid) {
+            return false;
+        }
+        dragStartX = zonePoint.x;
+        dragStartY = zonePoint.y;
+
+        renderer.updateMoveSelectionSet(tokenBeingDragged.getId(), zonePoint);
+        MapTool.serverCommand().updateTokenMove(renderer.getZone().getId(), tokenBeingDragged.getId(), zonePoint.x, zonePoint.y);
+        return true;
+    }
+
+    private boolean validateMove(Token leadToken, Set<GUID> tokenSet, ZonePoint point, int dirx, int diry) {
+        if (MapTool.getPlayer().isGM()) {
+            return true;
+        }
+        boolean isBlocked = false;
+        Zone zone = renderer.getZone();
+        if (zone.hasFog()) {
+            // Check that the new position for each token is within the exposed area
+            Area zoneFog = zone.getExposedArea();
+            if (zoneFog == null)
+                zoneFog = new Area();
+            boolean useTokenExposedArea = MapTool.getServerPolicy().isUseIndividualFOW() && zone.getVisionType() != VisionType.OFF;
+            int deltaX = point.x - leadToken.getX();
+            int deltaY = point.y - leadToken.getY();
+            Grid grid = zone.getGrid();
+            // Loop through all tokens. As soon as one of them is blocked, stop processing and
+            // return
+            // false.
+            // Jamz: Option this for lead token only? It's annoying dragging a group when one token
+            // has
+            // limited vision...
+            // Or if ANY token in group can move, finish move?
+            for (Iterator<GUID> iter = tokenSet.iterator(); !isBlocked && iter.hasNext();) {
+                Area tokenFog = new Area(zoneFog);
+                GUID tokenGUID = iter.next();
+                Token token = zone.getToken(tokenGUID);
+                if (token == null) {
+                    continue;
+                }
+
+                // Rolled back change from commit 3d5f619 because of reported bug by dorpond
+                // https://github.com/JamzTheMan/maptool/commit/3d5f619dff6e61c605ee532ac3c86a3860e91864
+                if (useTokenExposedArea) {
+                    ExposedAreaMetaData meta = zone.getExposedAreaMetaData(token.getExposedAreaGUID());
+                    tokenFog.add(meta.getExposedAreaHistory());
+
+                    // Jamz: Allow a token without site to move within the current PlayerView
+                    if (!token.getHasSight()) {
+                        tokenFog.add(renderer.getZoneView().getVisibleArea(new PlayerView(Role.PLAYER)));
+                    }
+                }
+
+                Rectangle tokenSize = token.getBounds(zone);
+                Rectangle destination = new Rectangle(tokenSize.x + deltaX, tokenSize.y + deltaY, tokenSize.width, tokenSize.height);
+                isBlocked = !grid.validateMove(token, destination, dirx, diry, tokenFog);
+            }
+        }
+        return !isBlocked;
+    }
+
+    private boolean validateMove_legacy(Token leadToken, Set<GUID> tokenSet, ZonePoint point) {
+        Zone zone = renderer.getZone();
+        if (MapTool.getPlayer().isGM()) {
+            return true;
+        }
+        boolean isVisible = true;
+        if (zone.hasFog()) {
+            // Check that the new position for each token is within the exposed area
+            Area fow = zone.getExposedArea();
+            if (fow == null) {
+                return true;
+            }
+            isVisible = false;
+            int fudgeSize = Math.max(Math.min((zone.getGrid().getSize() - 2) / 3 - 1, 8), 0);
+            int deltaX = point.x - leadToken.getX();
+            int deltaY = point.y - leadToken.getY();
+            Rectangle bounds = new Rectangle();
+            for (GUID tokenGUID : tokenSet) {
+                Token token = zone.getToken(tokenGUID);
+                if (token == null) {
+                    continue;
+                }
+                int x = token.getX() + deltaX;
+                int y = token.getY() + deltaY;
+
+                Rectangle tokenSize = token.getBounds(zone);
+                /*
+                 * Perhaps create a counter and count the number of times that the contains() check returns true? There are currently 9 rectangular areas checked by this code (note the "/3" in the two
+                 * 'interval' variables) so checking for 5 or more would mean more than 55%+ of the destination was visible...
+                 */
+                int intervalX = tokenSize.width - fudgeSize * 2;
+                int intervalY = tokenSize.height - fudgeSize * 2;
+                int counter = 0;
+                for (int dy = 0; dy < 3; dy++) {
+                    for (int dx = 0; dx < 3; dx++) {
+                        int by = y + fudgeSize + (intervalY * dy / 3);
+                        int bx = x + fudgeSize + (intervalX * dx / 3);
+                        bounds.x = bx;
+                        bounds.y = by;
+                        bounds.width = intervalY * (dy + 1) / 3 - intervalY * dy / 3; // No, this
+                                                                                      // isn't the
+                                                                                      // same as
+                                                                                      // intervalY*1/3
+                                                                                      // because of
+                                                                                      // integer
+                        // arithmetic
+                        bounds.height = intervalX * (dx + 1) / 3 - intervalX * dx / 3;
+
+                        if (!MapTool.getServerPolicy().isUseIndividualFOW() || zone.getVisionType() == VisionType.OFF) {
+                            if (fow.contains(bounds)) {
+                                counter++;
+                            }
+                        } else {
+                            ExposedAreaMetaData meta = zone.getExposedAreaMetaData(token.getExposedAreaGUID());
+                            if (meta.getExposedAreaHistory().contains(bounds)) {
+                                counter++;
+                            }
+                        }
+                    }
+                }
+                isVisible = (counter >= 6);
+            }
+        }
+        return isVisible;
+    }
+
+    /**
+     * These keystrokes are currently hard-coded and should be exported to the i18n.properties file
+     * in a perfect universe. :)
+     *
+     * <p>
+     *
+     * <table>
+     * <tr>
+     * <td>Meta R
+     * <td>Select the FacingTool (to allow rotating with the left/right arrows)
+     * <tr>
+     * <td>DELETE
+     * <td>Allow deletion of owned tokens
+     * <tr>
+     * <td>Space
+     * <td>Show arrow pointer on map
+     * <tr>
+     * <td>Ctrl Space
+     * <td>Show speech bubble on map
+     * <tr>
+     * <td>Shift Space
+     * <td>Show thought bubble on map
+     * <tr>
+     * <td>D
+     * <td>Stop dragging token
+     * <tr>
+     * <td>T
+     * <td>Cycle forward through tokens
+     * <tr>
+     * <td>Shift T
+     * <td>Cycle backward through tokens
+     * <tr>
+     * <td>Meta I
+     * <td>Expose fog from visible area
+     * <tr>
+     * <td>Meta P
+     * <td>Expose fog from last path
+     * <tr>
+     * <td>Meta Shift O
+     * <td>Expose only PC area (reinsert other fog)
+     * <tr>
+     * <td>NumPad digits
+     * <td>Move token (specifics based on the grid type are not implemented yet):<br>
+     * <table>
+     * <tr>
+     * <td>7 (up/left)
+     * <td>8 (up)
+     * <td>9 (up/right)
+     * <tr>
+     * <td>4 (left)
+     * <td>5 (stop)
+     * <td>6(right)
+     * <tr>
+     * <td>1 (down/left)
+     * <td>2 (down)
+     * <td>3 (down/right)
+     * </table>
+     * <tr>
+     * <td>Down
+     * <td>Move token down
+     * <tr>
+     * <td>Up
+     * <td>Move token up
+     * <tr>
+     * <td>Right
+     * <td>Move token right
+     * <tr>
+     * <td>Shift Right
+     * <td>Rotate token right by facing amount (depends on grid)
+     * <tr>
+     * <td>Ctrl Shift Right
+     * <td>Rotate token right by 5 degree increments
+     * <tr>
+     * <td>Left
+     * <td>Move token left
+     * <tr>
+     * <td>Shift Left
+     * <td>Rotate token left by facing amount (depends on grid)
+     * <tr>
+     * <td>Ctrl Shift Left
+     * <td>Rotate token left by 5 degree increments
+     * </table>
+     */
+    @Override
+    protected void installKeystrokes(Map<KeyStroke, Action> actionMap) {
+        super.installKeystrokes(actionMap);
+
+        actionMap.put(KeyStroke.getKeyStroke(KeyEvent.VK_HOME, 0), AppActions.NEXT_TOKEN);
+        actionMap.put(AppActions.CUT_TOKENS.getKeyStroke(), AppActions.CUT_TOKENS);
+        actionMap.put(AppActions.COPY_TOKENS.getKeyStroke(), AppActions.COPY_TOKENS);
+        actionMap.put(AppActions.PASTE_TOKENS.getKeyStroke(), AppActions.PASTE_TOKENS);
+        actionMap.put(KeyStroke.getKeyStroke(KeyEvent.VK_R, AppActions.menuShortcut), new AbstractAction() {
+            private static final long serialVersionUID = 1L;
+
+            public void actionPerformed(ActionEvent e) {
+                // TODO: Combine all this crap with the Stamp tool
+                if (renderer.getSelectedTokenSet().isEmpty()) {
+                    return;
+                }
+                Toolbox toolbox = MapTool.getFrame().getToolbox();
+
+                FacingTool tool = (FacingTool) toolbox.getTool(FacingTool.class);
+                tool.init(renderer.getZone().getToken(renderer.getSelectedTokenSet().iterator().next()), renderer.getSelectedTokenSet());
+
+                toolbox.setSelectedTool(FacingTool.class);
+            }
+        });
+
+        // TODO: Optimize this by making it non anonymous
+        actionMap.put(KeyStroke.getKeyStroke(KeyEvent.VK_DELETE, 0), ToolHelper.getDeleteTokenAction());
+        actionMap.put(KeyStroke.getKeyStroke(KeyEvent.VK_SPACE, 0, true), new StopPointerActionListener());
+        actionMap.put(KeyStroke.getKeyStroke(KeyEvent.VK_SPACE, ActionEvent.CTRL_MASK, true), new StopPointerActionListener());
+        actionMap.put(KeyStroke.getKeyStroke(KeyEvent.VK_SPACE, ActionEvent.SHIFT_MASK, true), new StopPointerActionListener());
+        actionMap.put(KeyStroke.getKeyStroke(KeyEvent.VK_SPACE, ActionEvent.CTRL_MASK + ActionEvent.SHIFT_MASK, true), new StopPointerActionListener(true));
+
+        actionMap.put(KeyStroke.getKeyStroke(KeyEvent.VK_SPACE, 0, false), new PointerActionListener(Pointer.Type.ARROW));
+        actionMap.put(KeyStroke.getKeyStroke(KeyEvent.VK_SPACE, ActionEvent.CTRL_MASK, false), new PointerActionListener(Pointer.Type.SPEECH_BUBBLE));
+        actionMap.put(KeyStroke.getKeyStroke(KeyEvent.VK_SPACE, ActionEvent.SHIFT_MASK, false), new PointerActionListener(Pointer.Type.THOUGHT_BUBBLE));
+        actionMap.put(KeyStroke.getKeyStroke(KeyEvent.VK_SPACE, ActionEvent.CTRL_MASK + ActionEvent.SHIFT_MASK, false), new PointerActionListener(Pointer.Type.LOOK_HERE));
+
+        actionMap.put(KeyStroke.getKeyStroke(KeyEvent.VK_D, 0), new AbstractAction() {
+            private static final long serialVersionUID = 1L;
+
+            public void actionPerformed(ActionEvent e) {
+                if (!isDraggingToken) {
+                    return;
+                }
+                // Stop
+                stopTokenDrag();
+            }
+        });
+        // Other NumPad keys are handled by individual grid types
+        actionMap.put(KeyStroke.getKeyStroke(KeyEvent.VK_NUMPAD5, 0), new AbstractAction() {
+            private static final long serialVersionUID = 1L;
+
+            public void actionPerformed(ActionEvent e) {
+                if (!isDraggingToken) {
+                    return;
+                }
+                // Stop
+                stopTokenDrag();
+            }
+        });
+        int size = 1;
+        actionMap.put(KeyStroke.getKeyStroke(KeyEvent.VK_NUMPAD7, 0), new MovementKey(this, -size, -size));
+        actionMap.put(KeyStroke.getKeyStroke(KeyEvent.VK_NUMPAD8, 0), new MovementKey(this, 0, -size));
+        actionMap.put(KeyStroke.getKeyStroke(KeyEvent.VK_NUMPAD9, 0), new MovementKey(this, size, -size));
+        actionMap.put(KeyStroke.getKeyStroke(KeyEvent.VK_NUMPAD4, 0), new MovementKey(this, -size, 0));
+        // actionMap.put(KeyStroke.getKeyStroke(KeyEvent.VK_NUMPAD5, 0), new MovementKey(this, 0,
+        // 0));
+        actionMap.put(KeyStroke.getKeyStroke(KeyEvent.VK_NUMPAD6, 0), new MovementKey(this, size, 0));
+        actionMap.put(KeyStroke.getKeyStroke(KeyEvent.VK_NUMPAD1, 0), new MovementKey(this, -size, size));
+        actionMap.put(KeyStroke.getKeyStroke(KeyEvent.VK_NUMPAD2, 0), new MovementKey(this, 0, size));
+        actionMap.put(KeyStroke.getKeyStroke(KeyEvent.VK_NUMPAD3, 0), new MovementKey(this, size, size));
+        actionMap.put(KeyStroke.getKeyStroke(KeyEvent.VK_LEFT, 0), new MovementKey(this, -size, 0));
+        actionMap.put(KeyStroke.getKeyStroke(KeyEvent.VK_RIGHT, 0), new MovementKey(this, size, 0));
+        actionMap.put(KeyStroke.getKeyStroke(KeyEvent.VK_UP, 0), new MovementKey(this, 0, -size));
+        actionMap.put(KeyStroke.getKeyStroke(KeyEvent.VK_DOWN, 0), new MovementKey(this, 0, size));
+
+        actionMap.put(KeyStroke.getKeyStroke(KeyEvent.VK_RIGHT, InputEvent.SHIFT_DOWN_MASK), new AbstractAction() {
+            private static final long serialVersionUID = 1L;
+
+            public void actionPerformed(ActionEvent e) {
+                handleKeyRotate(-1, false); // clockwise
+            }
+        });
+        actionMap.put(KeyStroke.getKeyStroke(KeyEvent.VK_RIGHT, InputEvent.SHIFT_DOWN_MASK | InputEvent.CTRL_DOWN_MASK), new AbstractAction() {
+            private static final long serialVersionUID = 1L;
+
+            public void actionPerformed(ActionEvent e) {
+                handleKeyRotate(-1, true); // clockwise
+            }
+        });
+        actionMap.put(KeyStroke.getKeyStroke(KeyEvent.VK_LEFT, InputEvent.SHIFT_DOWN_MASK), new AbstractAction() {
+            private static final long serialVersionUID = 1L;
+
+            public void actionPerformed(ActionEvent e) {
+                handleKeyRotate(1, false); // counter-clockwise
+            }
+        });
+        actionMap.put(KeyStroke.getKeyStroke(KeyEvent.VK_LEFT, InputEvent.SHIFT_DOWN_MASK | InputEvent.CTRL_DOWN_MASK), new AbstractAction() {
+            private static final long serialVersionUID = 1L;
+
+            public void actionPerformed(ActionEvent e) {
+                handleKeyRotate(1, true); // counter-clockwise
+            }
+        });
+        actionMap.put(KeyStroke.getKeyStroke(KeyEvent.VK_T, 0), new AbstractAction() {
+            private static final long serialVersionUID = 1L;
+
+            public void actionPerformed(ActionEvent e) {
+                renderer.cycleSelectedToken(1);
+            }
+        });
+        actionMap.put(KeyStroke.getKeyStroke(KeyEvent.VK_T, InputEvent.SHIFT_DOWN_MASK), new AbstractAction() {
+            private static final long serialVersionUID = 1L;
+
+            public void actionPerformed(ActionEvent e) {
+                renderer.cycleSelectedToken(-1);
+            }
+        });
+
+        actionMap.put(KeyStroke.getKeyStroke(KeyEvent.VK_I, AppActions.menuShortcut), new AbstractAction() {
+            private static final long serialVersionUID = 1L;
+
+            public void actionPerformed(ActionEvent e) {
+                if (MapTool.getPlayer().isGM() || MapTool.getServerPolicy().getPlayersCanRevealVision()) {
+                    FogUtil.exposeVisibleArea(renderer, renderer.getOwnedTokens(renderer.getSelectedTokenSet()));
+                }
+            }
+        });
+        actionMap.put(KeyStroke.getKeyStroke(KeyEvent.VK_O, AppActions.menuShortcut | InputEvent.SHIFT_DOWN_MASK), new AbstractAction() {
+            private static final long serialVersionUID = 1L;
+
+            public void actionPerformed(ActionEvent e) {
+                // Only let the GM's do this
+                if (MapTool.getPlayer().isGM()) {
+                    FogUtil.exposePCArea(renderer);
+                    // Jamz: This doesn't seem to be needed
+                    // MapTool.serverCommand().exposePCArea(renderer.getZone().getId());
+                }
+            }
+        });
+        actionMap.put(KeyStroke.getKeyStroke(KeyEvent.VK_F, AppActions.menuShortcut | InputEvent.SHIFT_DOWN_MASK), new AbstractAction() {
+            private static final long serialVersionUID = 1L;
+
+            public void actionPerformed(ActionEvent e) {
+                // Only let the GM's do this
+                if (MapTool.getPlayer().isGM()) {
+                    FogUtil.exposeAllOwnedArea(renderer);
+                }
+            }
+        });
+        actionMap.put(KeyStroke.getKeyStroke(KeyEvent.VK_P, AppActions.menuShortcut), new AbstractAction() {
+            private static final long serialVersionUID = 1L;
+
+            public void actionPerformed(ActionEvent e) {
+                if (MapTool.getPlayer().isGM() || MapTool.getServerPolicy().getPlayersCanRevealVision()) {
+                    FogUtil.exposeLastPath(renderer, renderer.getOwnedTokens(renderer.getSelectedTokenSet()));
+                }
+            }
+        });
+    }
+
+    /**
+     * Handle token rotations when using the arrow keys.
+     *
+     * @param direction
+     *            -1 is cw & 1 is ccw
+     */
+    private void handleKeyRotate(int direction, boolean freeRotate) {
+        Set<GUID> tokenGUIDSet = renderer.getSelectedTokenSet();
+        if (tokenGUIDSet.isEmpty()) {
+            return;
+        }
+        for (GUID tokenGUID : tokenGUIDSet) {
+            Token token = renderer.getZone().getToken(tokenGUID);
+            if (token == null) {
+                continue;
+            }
+            if (!AppUtil.playerOwns(token)) {
+                continue;
+            }
+            Integer facing = token.getFacing();
+            // TODO: this should really be a per grid setting
+            if (facing == null) {
+                facing = -90; // natural alignment
+            }
+            if (freeRotate) {
+                facing += direction * 5;
+            } else {
+                int[] facingArray = renderer.getZone().getGrid().getFacingAngles();
+                int facingIndex = TokenUtil.getIndexNearestTo(facingArray, facing);
+
+                facingIndex += direction;
+
+                if (facingIndex < 0) {
+                    facingIndex = facingArray.length - 1;
+                }
+                if (facingIndex == facingArray.length) {
+                    facingIndex = 0;
+                }
+                facing = facingArray[facingIndex];
+            }
+            token.setFacing(facing);
+
             renderer.flush(token);
             MapTool.serverCommand().putToken(renderer.getZone().getId(), token);
-            renderer.getZone().putToken(token);
-            MapTool.getFrame().resetTokenPanels();
-          }
-        }
-      }
-      return;
-    }
-    // SELECTION
-    Token token = renderer.getTokenAt(e.getX(), e.getY());
-    if (token != null && !isDraggingToken && SwingUtilities.isLeftMouseButton(e)) {
-      // Don't select if it's already being moved by someone
-      isNewTokenSelected = false;
-      if (!renderer.isTokenMoving(token)) {
-        if (!renderer.getSelectedTokenSet().contains(token.getId()) && !SwingUtil.isShiftDown(e)) {
-          isNewTokenSelected = true;
-          renderer.clearSelectedTokens();
-        }
-        // XXX Isn't Windows standard to use Ctrl-click to add one element and Shift-click to
-        // extend?
-        // XXX Similarly, OSX uses Cmd-click to add one element and Shift-click to extend... Change
-        // it later.
-        if (SwingUtil.isShiftDown(e) && renderer.getSelectedTokenSet().contains(token.getId())) {
-          renderer.deselectToken(token.getId());
+        }
+        renderer.repaint();
+    }
+
+    /**
+     * Handle the movement of tokens by keypresses.
+     *
+     * @param dx
+     *            The X movement in Cell units
+     * @param dy
+     *            The Y movement in Cell units
+     */
+    public void handleKeyMove(double dx, double dy) {
+        Token keyToken = null;
+        if (!isDraggingToken) {
+            // Start
+            Set<GUID> selectedTokenSet = renderer.getOwnedTokens(renderer.getSelectedTokenSet());
+
+            for (GUID tokenId : selectedTokenSet) {
+                Token token = renderer.getZone().getToken(tokenId);
+                if (token == null) {
+                    return;
+                }
+                // Need a key token to orient the move from, just arbitrarily pick the first one
+                if (keyToken == null) {
+                    keyToken = token;
+                }
+
+                // Only one person at a time
+                if (renderer.isTokenMoving(token)) {
+                    return;
+                }
+            }
+            if (keyToken == null) {
+                return;
+            }
+            // Note these are zone space coordinates
+            dragStartX = keyToken.getX();
+            dragStartY = keyToken.getY();
+            startTokenDrag(keyToken);
+        }
+        if (!isMovingWithKeys) {
+            dragOffsetX = 0;
+            dragOffsetY = 0;
+        }
+        // The zone point the token will be moved to after adjusting for dx/dy
+        ZonePoint zp = new ZonePoint(dragStartX, dragStartY);
+        Grid grid = renderer.getZone().getGrid();
+        if (tokenBeingDragged.isSnapToGrid() && grid.getCapabilities().isSnapToGridSupported()) {
+            CellPoint cp = grid.convert(zp);
+            cp.x += dx;
+            cp.y += dy;
+            zp = grid.convert(cp);
+            dx = zp.x - tokenBeingDragged.getX();
+            dy = zp.y - tokenBeingDragged.getY();
         } else {
-          renderer.selectToken(token.getId());
-        }
-        // Dragging offset for currently selected token
-        ZonePoint pos = new ScreenPoint(e.getX(), e.getY()).convertToZone(renderer);
-        Rectangle tokenBounds = token.getBounds(renderer.getZone());
-
-        if (token.isSnapToGrid()) {
-          dragOffsetX = (pos.x - tokenBounds.x) - (tokenBounds.width / 2);
-          dragOffsetY = (pos.y - tokenBounds.y) - (tokenBounds.height / 2);
-        } else {
-          dragOffsetX = pos.x - tokenBounds.x;
-          dragOffsetY = pos.y - tokenBounds.y;
-        }
-      }
-    } else {
-      if (SwingUtilities.isLeftMouseButton(e)) {
-        // Starting a bound box selection
-        isDrawingSelectionBox = true;
-        selectionBoundBox = new Rectangle(e.getX(), e.getY(), 0, 0);
-      } else {
-        if (tokenUnderMouse != null) {
-          isNewTokenSelected = true;
-        }
-      }
-    }
-  }
-
-  @Override
-  public void mouseReleased(MouseEvent e) {
-    mouseButtonDown = false;
-    // System.out.println("mouseReleased " + e.toString());
-
-    if (isShowingTokenStackPopup) {
-      if (tokenStackPanel.contains(e.getX(), e.getY())) {
-        tokenStackPanel.handleMouseReleased(e);
-        return;
-      } else {
-        isShowingTokenStackPopup = false;
-        repaint();
-      }
-    }
-
-    // Jamz: We have to capture here as isLeftMouseButton is also true during drag
-    // Jamz: Also, changed to right button which is easier to click during drag
-    // WAYPOINT
-    if (SwingUtilities.isRightMouseButton(e) && isDraggingToken) {
-      setWaypoint();
-      return;
-    }
-
-    if (SwingUtilities.isLeftMouseButton(e)) {
-      try {
-        // MARKER
-        renderer.setCursor(
-            Cursor.getPredefinedCursor(
-                markerUnderMouse != null ? Cursor.HAND_CURSOR : Cursor.DEFAULT_CURSOR));
-        if (tokenUnderMouse == null
-            && markerUnderMouse != null
-            && !isShowingHover
-            && !isDraggingToken) {
-          isShowingHover = true;
-          hoverTokenBounds = renderer.getMarkerBounds(markerUnderMouse);
-          hoverTokenNotes = createHoverNote(markerUnderMouse);
-          if (hoverTokenBounds == null) {
-            // Uhhhh, where's the token ?
-            isShowingHover = false;
-          }
-          repaint();
-        }
-        // SELECTION BOUND BOX
-        if (isDrawingSelectionBox) {
-          isDrawingSelectionBox = false;
-
-          if (!SwingUtil.isShiftDown(e)) {
-            renderer.clearSelectedTokens();
-          }
-          renderer.selectTokens(selectionBoundBox);
-
-          selectionBoundBox = null;
-          renderer.repaint();
-          return;
-        }
-        // DRAG TOKEN COMPLETE
-        if (isDraggingToken) {
-          SwingUtil.showPointer(renderer);
-          stopTokenDrag();
-        } else {
-          // SELECT SINGLE TOKEN
-          if (SwingUtilities.isLeftMouseButton(e) && !SwingUtil.isShiftDown(e)) {
-            Token token = renderer.getTokenAt(e.getX(), e.getY());
-            // Only if it isn't already being moved
-            if (token != null && !renderer.isTokenMoving(token)) {
-              renderer.clearSelectedTokens();
-              renderer.selectToken(token.getId());
-            }
-          }
-        }
-      } finally {
-        isDraggingToken = false;
-        isDrawingSelectionBox = false;
-      }
-      return;
-    }
-
-    // Jamz: This doesn't seem to work for me, looks like Mouse 1 is always returned along with
-    // Mouse 3 so it's caught above...
-    // And Middle button? That's a pain to click while dragging isn't it? How about Right click
-    // during drag?
-    // WAYPOINT
-    if (SwingUtilities.isMiddleMouseButton(e) && isDraggingToken) {
-      setWaypoint();
-    }
-
-    // POPUP MENU
-    if (SwingUtilities.isRightMouseButton(e) && !isDraggingToken && !isDraggingMap()) {
-      if (tokenUnderMouse != null
-          && !renderer.getSelectedTokenSet().contains(tokenUnderMouse.getId())) {
-        if (!SwingUtil.isShiftDown(e)) {
-          renderer.clearSelectedTokens();
-        }
-        renderer.selectToken(tokenUnderMouse.getId());
-        isNewTokenSelected = false;
-      }
-      if (tokenUnderMouse != null && !renderer.getSelectedTokenSet().isEmpty()) {
-        if (tokenUnderMouse.isStamp()) {
-          new StampPopupMenu(
-                  renderer.getSelectedTokenSet(), e.getX(), e.getY(), renderer, tokenUnderMouse)
-              .showPopup(renderer);
-        } else if (AppUtil.playerOwns(tokenUnderMouse)) {
-          // FIXME Every once in awhile we get a report on the forum of the following exception:
-          // java.awt.IllegalComponentStateException: component must be showing on the screen to
-          // determine its location
-          // It's thrown as a result of the showPopup() call on the next line. For the life of me, I
-          // can't figure out why the
-          // "renderer" component might not be "showing on the screen"??? Maybe it has something to
-          // do with a dual-monitor
-          // configuration? Or a monitor added after Java was started and then MT dragged to that
-          // monitor?
-          new TokenPopupMenu(
-                  renderer.getSelectedTokenSet(), e.getX(), e.getY(), renderer, tokenUnderMouse)
-              .showPopup(renderer);
-        }
-        return;
-      }
-    }
-    super.mouseReleased(e);
-  }
-
-  // //
-  // MouseMotion
-  @Override
-  public void mouseMoved(MouseEvent e) {
-    if (renderer == null) {
-      return;
-    }
-    super.mouseMoved(e);
-
-    // mouseX = e.getX(); // done by super.mouseMoved()
-    // mouseY = e.getY();
-    if (isShowingPointer) {
-      ZonePoint zp = new ScreenPoint(mouseX, mouseY).convertToZone(renderer);
-      Pointer pointer =
-          MapTool.getFrame().getPointerOverlay().getPointer(MapTool.getPlayer().getName());
-      if (pointer != null) {
-        pointer.setX(zp.x);
-        pointer.setY(zp.y);
-        renderer.repaint();
-        MapTool.serverCommand().movePointer(MapTool.getPlayer().getName(), zp.x, zp.y);
-      }
-      return;
-    }
-    if (isShowingTokenStackPopup) {
-      if (tokenStackPanel.contains(e.getX(), e.getY())) {
-        return;
-      }
-      // Turn it off
-      isShowingTokenStackPopup = false;
-      repaint();
-      return;
-    }
-
-    if (isDraggingToken) {
-      // FJE If we're dragging the token, wouldn't mouseDragged() be called instead? Can this code
-      // ever be executed?
-      if (isMovingWithKeys) {
-        return;
-      }
-      ZonePoint zp = new ScreenPoint(mouseX, mouseY).convertToZone(renderer);
-      ZonePoint last;
-      if (tokenUnderMouse == null) last = zp;
-      else {
-        last = renderer.getLastWaypoint(tokenUnderMouse.getId());
-        // XXX This shouldn't be possible, but it happens?!
-        if (last == null) last = zp;
-      }
-      handleDragToken(zp, zp.x - last.x, zp.y - last.y);
-      return;
-    }
-    tokenUnderMouse = renderer.getTokenAt(mouseX, mouseY);
-    keysDown = e.getModifiersEx();
-    renderer.setMouseOver(tokenUnderMouse);
-
-    if (tokenUnderMouse == null) {
-      statSheet = null;
-    }
-    Token marker = renderer.getMarkerAt(mouseX, mouseY);
-    if (!AppUtil.tokenIsVisible(renderer.getZone(), marker, renderer.getPlayerView())) {
-      marker = null;
-    }
-    if (marker != markerUnderMouse && marker != null) {
-      markerUnderMouse = marker;
-      renderer.setCursor(Cursor.getPredefinedCursor(Cursor.HAND_CURSOR));
-      MapTool.getFrame().setStatusMessage(markerUnderMouse.getName());
-    } else if (marker == null && markerUnderMouse != null) {
-      markerUnderMouse = null;
-      renderer.setCursor(Cursor.getPredefinedCursor(Cursor.DEFAULT_CURSOR));
-      MapTool.getFrame().setStatusMessage("");
-    }
-  }
-
-  @Override
-  public void mouseDragged(MouseEvent e) {
-    mouseX = e.getX();
-    mouseY = e.getY();
-
-    if (isShowingTokenStackPopup) {
-      isShowingTokenStackPopup = false;
-      if (tokenStackPanel.contains(mouseX, mouseY)) {
-        tokenStackPanel.handleMouseMotionEvent(e);
-        return;
-      } else {
-        renderer.repaint();
-      }
-    }
-    // XXX Updating the status bar is done in super.mouseDragged() -- maybe just call that here? But
-    // it also causes repaint events...
-    CellPoint cellUnderMouse = renderer.getCellAt(new ScreenPoint(mouseX, mouseY));
-    if (cellUnderMouse != null) {
-      MapTool.getFrame().getCoordinateStatusBar().update(cellUnderMouse.x, cellUnderMouse.y);
-    }
-    if (SwingUtilities.isLeftMouseButton(e) && !SwingUtilities.isRightMouseButton(e)) {
-      if (isDrawingSelectionBox) {
-        int x1 = dragStartX;
-        int y1 = dragStartY;
-
-        int x2 = mouseX;
-        int y2 = mouseY;
-
-        selectionBoundBox.x = Math.min(x1, x2);
-        selectionBoundBox.y = Math.min(y1, y2);
-        selectionBoundBox.width = Math.abs(x1 - x2);
-        selectionBoundBox.height = Math.abs(y1 - y2);
-        /*
-         * NOTE: This is a weird one that has to do with the order of the mouseReleased event. If the selection box started the drag while hovering over a marker, we need to tell it to not
-         * show the marker after the drag is complete.
-         */
-        markerUnderMouse = null;
-        renderer.repaint();
-        return;
-      }
-      if (tokenUnderMouse == null
-          || !renderer.getSelectedTokenSet().contains(tokenUnderMouse.getId())) {
-        return;
-      }
-      if (isDraggingToken) {
-        if (isMovingWithKeys) {
-          return;
-        }
-        Grid grid = getZone().getGrid();
-        TokenFootprint tf = tokenUnderMouse.getFootprint(grid);
-        Rectangle r = tf.getBounds(grid);
-        ZonePoint last = renderer.getLastWaypoint(tokenUnderMouse.getId());
-        if (last == null)
-          last =
-              new ZonePoint(
-                  tokenUnderMouse.getX() + r.width / 2, tokenUnderMouse.getY() + r.height / 2);
-        ZonePoint zp = new ScreenPoint(mouseX, mouseY).convertToZone(renderer);
-        if (tokenUnderMouse.isSnapToGrid() && grid.getCapabilities().isSnapToGridSupported()) {
-          zp.translate(-r.width / 2, -r.height / 2);
-          last.translate(-r.width / 2, -r.height / 2);
-        }
-        zp.translate(-dragOffsetX, -dragOffsetY);
-        int dx = zp.x - last.x;
-        int dy = zp.y - last.y;
-        handleDragToken(zp, dx, dy);
-        return;
-      }
-      if (!isDraggingToken && renderer.isTokenMoving(tokenUnderMouse)) {
-        return;
-      }
-      if (isNewTokenSelected) {
-        renderer.clearSelectedTokens();
-        renderer.selectToken(tokenUnderMouse.getId());
-      }
-      isNewTokenSelected = false;
-
-      // Make sure we're allowed
-      if (!MapTool.getPlayer().isGM() && MapTool.getServerPolicy().isMovementLocked()) {
-        return;
-      }
-      // Might be dragging a token
-      String playerId = MapTool.getPlayer().getName();
-      Set<GUID> selectedTokenSet = renderer.getOwnedTokens(renderer.getSelectedTokenSet());
-      if (!selectedTokenSet.isEmpty()) {
-        // Make sure we can do this
-        // Possibly let unowned tokens be moved?
-        if (!MapTool.getPlayer().isGM() && MapTool.getServerPolicy().useStrictTokenManagement()) {
-          for (GUID tokenGUID : selectedTokenSet) {
-            Token token = renderer.getZone().getToken(tokenGUID);
-            if (!token.isOwner(playerId)) {
-              return;
-            }
-          }
-        }
-        startTokenDrag(tokenUnderMouse);
-        isDraggingToken = true;
-        SwingUtil.hidePointer(renderer);
-      }
-      return;
-    }
-    super.mouseDragged(e);
-  }
-
-  public boolean isDraggingToken() {
-    return isDraggingToken;
-  }
-
-  /**
-   * Move the keytoken being dragged to this zone point
-   *
-   * @param zonePoint The new ZonePoint for the token.
-   * @param dx The amount being moved in the X direction
-   * @param dy The amount being moved in the Y direction
-   * @return true if the move was successful
-   */
-  public boolean handleDragToken(ZonePoint zonePoint, int dx, int dy) {
-    Grid grid = renderer.getZone().getGrid();
-    if (tokenBeingDragged.isSnapToGrid() && grid.getCapabilities().isSnapToGridSupported()) {
-      // cellUnderMouse is actually token position if the token is being dragged with keys.
-      CellPoint cellUnderMouse = grid.convert(zonePoint);
-      zonePoint.translate(grid.getCellOffset().width / 2, grid.getCellOffset().height / 2);
-      // Convert the zone point to a cell point and back to force the snap to grid on drag
-      zonePoint = grid.convert(grid.convert(zonePoint));
-      MapTool.getFrame().getCoordinateStatusBar().update(cellUnderMouse.x, cellUnderMouse.y);
-    } else {
-      // Nothing
-    }
-    // Don't bother if there isn't any movement
-    if (!renderer.hasMoveSelectionSetMoved(tokenBeingDragged.getId(), zonePoint)) {
-      return false;
-    }
-    // Make sure it's a valid move
-    boolean isValid;
-    if (grid.getSize() >= 9)
-      isValid = validateMove(tokenBeingDragged, renderer.getSelectedTokenSet(), zonePoint, dx, dy);
-    else
-      isValid = validateMove_legacy(tokenBeingDragged, renderer.getSelectedTokenSet(), zonePoint);
-
-    if (!isValid) {
-      return false;
-    }
-    dragStartX = zonePoint.x;
-    dragStartY = zonePoint.y;
-
-    renderer.updateMoveSelectionSet(tokenBeingDragged.getId(), zonePoint);
-    MapTool.serverCommand()
-        .updateTokenMove(
-            renderer.getZone().getId(), tokenBeingDragged.getId(), zonePoint.x, zonePoint.y);
-    return true;
-  }
-
-  private boolean validateMove(
-      Token leadToken, Set<GUID> tokenSet, ZonePoint point, int dirx, int diry) {
-    if (MapTool.getPlayer().isGM()) {
-      return true;
-    }
-    boolean isBlocked = false;
-    Zone zone = renderer.getZone();
-    if (zone.hasFog()) {
-      // Check that the new position for each token is within the exposed area
-      Area zoneFog = zone.getExposedArea();
-      if (zoneFog == null) zoneFog = new Area();
-      boolean useTokenExposedArea =
-          MapTool.getServerPolicy().isUseIndividualFOW() && zone.getVisionType() != VisionType.OFF;
-      int deltaX = point.x - leadToken.getX();
-      int deltaY = point.y - leadToken.getY();
-      Grid grid = zone.getGrid();
-      // Loop through all tokens. As soon as one of them is blocked, stop processing and return
-      // false.
-      // Jamz: Option this for lead token only? It's annoying dragging a group when one token has
-      // limited vision...
-      // Or if ANY token in group can move, finish move?
-      for (Iterator<GUID> iter = tokenSet.iterator(); !isBlocked && iter.hasNext(); ) {
-        Area tokenFog = new Area(zoneFog);
-        GUID tokenGUID = iter.next();
-        Token token = zone.getToken(tokenGUID);
-        if (token == null) {
-          continue;
-        }
-
-        // Rolled back change from commit 3d5f619 because of reported bug by dorpond
-        // https://github.com/JamzTheMan/maptool/commit/3d5f619dff6e61c605ee532ac3c86a3860e91864
-        if (useTokenExposedArea) {
-          ExposedAreaMetaData meta = zone.getExposedAreaMetaData(token.getExposedAreaGUID());
-          tokenFog.add(meta.getExposedAreaHistory());
-
-          // Jamz: Allow a token without site to move within the current PlayerView
-          if (!token.getHasSight()) {
-            tokenFog.add(renderer.getZoneView().getVisibleArea(new PlayerView(Role.PLAYER)));
-          }
-        }
-
-        Rectangle tokenSize = token.getBounds(zone);
-        Rectangle destination =
-            new Rectangle(
-                tokenSize.x + deltaX, tokenSize.y + deltaY, tokenSize.width, tokenSize.height);
-        isBlocked = !grid.validateMove(token, destination, dirx, diry, tokenFog);
-      }
-    }
-    return !isBlocked;
-  }
-
-  private boolean validateMove_legacy(Token leadToken, Set<GUID> tokenSet, ZonePoint point) {
-    Zone zone = renderer.getZone();
-    if (MapTool.getPlayer().isGM()) {
-      return true;
-    }
-    boolean isVisible = true;
-    if (zone.hasFog()) {
-      // Check that the new position for each token is within the exposed area
-      Area fow = zone.getExposedArea();
-      if (fow == null) {
-        return true;
-      }
-      isVisible = false;
-      int fudgeSize = Math.max(Math.min((zone.getGrid().getSize() - 2) / 3 - 1, 8), 0);
-      int deltaX = point.x - leadToken.getX();
-      int deltaY = point.y - leadToken.getY();
-      Rectangle bounds = new Rectangle();
-      for (GUID tokenGUID : tokenSet) {
-        Token token = zone.getToken(tokenGUID);
-        if (token == null) {
-          continue;
-        }
-        int x = token.getX() + deltaX;
-        int y = token.getY() + deltaY;
-
-        Rectangle tokenSize = token.getBounds(zone);
-        /*
-         * Perhaps create a counter and count the number of times that the contains() check returns true? There are currently 9 rectangular areas checked by this code (note the "/3" in the two
-         * 'interval' variables) so checking for 5 or more would mean more than 55%+ of the destination was visible...
-         */
-        int intervalX = tokenSize.width - fudgeSize * 2;
-        int intervalY = tokenSize.height - fudgeSize * 2;
-        int counter = 0;
-        for (int dy = 0; dy < 3; dy++) {
-          for (int dx = 0; dx < 3; dx++) {
-            int by = y + fudgeSize + (intervalY * dy / 3);
-            int bx = x + fudgeSize + (intervalX * dx / 3);
-            bounds.x = bx;
-            bounds.y = by;
-            bounds.width =
-                intervalY * (dy + 1) / 3
-                    - intervalY * dy
-                        / 3; // No, this isn't the same as intervalY*1/3 because of integer
-            // arithmetic
-            bounds.height = intervalX * (dx + 1) / 3 - intervalX * dx / 3;
-
-            if (!MapTool.getServerPolicy().isUseIndividualFOW()
-                || zone.getVisionType() == VisionType.OFF) {
-              if (fow.contains(bounds)) {
-                counter++;
-              }
+            // Scalar for dx/dy in zone space. Defaulting to essentially 1 pixel.
+            int moveFactor = 1;
+            if (tokenBeingDragged.isSnapToGrid()) {
+                // Move in grid size increments. Allows tokens set snap-to-grid on gridless maps
+                // to move in whole cell size increments.
+                moveFactor = grid.getSize();
+            }
+            int x = dragStartX + (int) (dx * moveFactor);
+            int y = dragStartY + (int) (dy * moveFactor);
+            zp = new ZonePoint(x, y);
+        }
+        isMovingWithKeys = true;
+        handleDragToken(zp, (int) dx, (int) dy);
+    }
+
+    private void setWaypoint() {
+        ZonePoint p = new ZonePoint(dragStartX, dragStartY);
+        exposeFoW(p);
+
+        renderer.toggleMoveSelectionSetWaypoint(tokenBeingDragged.getId(), p);
+        MapTool.serverCommand().toggleTokenMoveWaypoint(renderer.getZone().getId(), tokenBeingDragged.getId(), p);
+    }
+
+    // //
+    // POINTER KEY ACTION
+    private class PointerActionListener extends AbstractAction {
+        private static final long serialVersionUID = 8348513388262364724L;
+
+        Pointer.Type type;
+
+        public PointerActionListener(Pointer.Type type) {
+            this.type = type;
+        }
+
+        public void actionPerformed(ActionEvent e) {
+            if (isSpaceDown) {
+                return;
+            }
+            if (isDraggingToken) {
+                setWaypoint();
             } else {
-              ExposedAreaMetaData meta = zone.getExposedAreaMetaData(token.getExposedAreaGUID());
-              if (meta.getExposedAreaHistory().contains(bounds)) {
-                counter++;
-              }
-            }
-          }
-        }
-        isVisible = (counter >= 6);
-      }
-    }
-    return isVisible;
-  }
-
-  /**
-   * These keystrokes are currently hard-coded and should be exported to the i18n.properties file in
-   * a perfect universe. :)
-   *
-   * <p>
-   *
-   * <table>
-   * <tr>
-   * <td>Meta R
-   * <td>Select the FacingTool (to allow rotating with the left/right arrows)
-   * <tr>
-   * <td>DELETE
-   * <td>Allow deletion of owned tokens
-   * <tr>
-   * <td>Space
-   * <td>Show arrow pointer on map
-   * <tr>
-   * <td>Ctrl Space
-   * <td>Show speech bubble on map
-   * <tr>
-   * <td>Shift Space
-   * <td>Show thought bubble on map
-   * <tr>
-   * <td>D
-   * <td>Stop dragging token
-   * <tr>
-   * <td>T
-   * <td>Cycle forward through tokens
-   * <tr>
-   * <td>Shift T
-   * <td>Cycle backward through tokens
-   * <tr>
-   * <td>Meta I
-   * <td>Expose fog from visible area
-   * <tr>
-   * <td>Meta P
-   * <td>Expose fog from last path
-   * <tr>
-   * <td>Meta Shift O
-   * <td>Expose only PC area (reinsert other fog)
-   * <tr>
-   * <td>NumPad digits
-   * <td>Move token (specifics based on the grid type are not implemented yet):<br>
-   * <table>
-   * <tr>
-   * <td>7 (up/left)
-   * <td>8 (up)
-   * <td>9 (up/right)
-   * <tr>
-   * <td>4 (left)
-   * <td>5 (stop)
-   * <td>6(right)
-   * <tr>
-   * <td>1 (down/left)
-   * <td>2 (down)
-   * <td>3 (down/right)
-   * </table>
-   * <tr>
-   * <td>Down
-   * <td>Move token down
-   * <tr>
-   * <td>Up
-   * <td>Move token up
-   * <tr>
-   * <td>Right
-   * <td>Move token right
-   * <tr>
-   * <td>Shift Right
-   * <td>Rotate token right by facing amount (depends on grid)
-   * <tr>
-   * <td>Ctrl Shift Right
-   * <td>Rotate token right by 5 degree increments
-   * <tr>
-   * <td>Left
-   * <td>Move token left
-   * <tr>
-   * <td>Shift Left
-   * <td>Rotate token left by facing amount (depends on grid)
-   * <tr>
-   * <td>Ctrl Shift Left
-   * <td>Rotate token left by 5 degree increments
-   * </table>
-   */
-  @Override
-  protected void installKeystrokes(Map<KeyStroke, Action> actionMap) {
-    super.installKeystrokes(actionMap);
-
-    actionMap.put(KeyStroke.getKeyStroke(KeyEvent.VK_HOME, 0), AppActions.NEXT_TOKEN);
-    actionMap.put(AppActions.CUT_TOKENS.getKeyStroke(), AppActions.CUT_TOKENS);
-    actionMap.put(AppActions.COPY_TOKENS.getKeyStroke(), AppActions.COPY_TOKENS);
-    actionMap.put(AppActions.PASTE_TOKENS.getKeyStroke(), AppActions.PASTE_TOKENS);
-    actionMap.put(
-        KeyStroke.getKeyStroke(KeyEvent.VK_R, AppActions.menuShortcut),
-        new AbstractAction() {
-          private static final long serialVersionUID = 1L;
-
-          public void actionPerformed(ActionEvent e) {
-            // TODO: Combine all this crap with the Stamp tool
-            if (renderer.getSelectedTokenSet().isEmpty()) {
-              return;
-            }
-            Toolbox toolbox = MapTool.getFrame().getToolbox();
-
-            FacingTool tool = (FacingTool) toolbox.getTool(FacingTool.class);
-            tool.init(
-                renderer.getZone().getToken(renderer.getSelectedTokenSet().iterator().next()),
-                renderer.getSelectedTokenSet());
-
-            toolbox.setSelectedTool(FacingTool.class);
-          }
-        });
-
-    // TODO: Optimize this by making it non anonymous
-    actionMap.put(KeyStroke.getKeyStroke(KeyEvent.VK_DELETE, 0), ToolHelper.getDeleteTokenAction());
-    actionMap.put(
-        KeyStroke.getKeyStroke(KeyEvent.VK_SPACE, 0, true), new StopPointerActionListener());
-    actionMap.put(
-        KeyStroke.getKeyStroke(KeyEvent.VK_SPACE, ActionEvent.CTRL_MASK, true),
-        new StopPointerActionListener());
-    actionMap.put(
-        KeyStroke.getKeyStroke(KeyEvent.VK_SPACE, ActionEvent.SHIFT_MASK, true),
-        new StopPointerActionListener());
-    actionMap.put(
-        KeyStroke.getKeyStroke(
-            KeyEvent.VK_SPACE, ActionEvent.CTRL_MASK + ActionEvent.SHIFT_MASK, true),
-        new StopPointerActionListener(true));
-
-    actionMap.put(
-        KeyStroke.getKeyStroke(KeyEvent.VK_SPACE, 0, false),
-        new PointerActionListener(Pointer.Type.ARROW));
-    actionMap.put(
-        KeyStroke.getKeyStroke(KeyEvent.VK_SPACE, ActionEvent.CTRL_MASK, false),
-        new PointerActionListener(Pointer.Type.SPEECH_BUBBLE));
-    actionMap.put(
-        KeyStroke.getKeyStroke(KeyEvent.VK_SPACE, ActionEvent.SHIFT_MASK, false),
-        new PointerActionListener(Pointer.Type.THOUGHT_BUBBLE));
-    actionMap.put(
-        KeyStroke.getKeyStroke(
-            KeyEvent.VK_SPACE, ActionEvent.CTRL_MASK + ActionEvent.SHIFT_MASK, false),
-        new PointerActionListener(Pointer.Type.LOOK_HERE));
-
-    actionMap.put(
-        KeyStroke.getKeyStroke(KeyEvent.VK_D, 0),
-        new AbstractAction() {
-          private static final long serialVersionUID = 1L;
-
-          public void actionPerformed(ActionEvent e) {
-            if (!isDraggingToken) {
-              return;
-            }
-            // Stop
-            stopTokenDrag();
-          }
-        });
-    // Other NumPad keys are handled by individual grid types
-    actionMap.put(
-        KeyStroke.getKeyStroke(KeyEvent.VK_NUMPAD5, 0),
-        new AbstractAction() {
-          private static final long serialVersionUID = 1L;
-
-          public void actionPerformed(ActionEvent e) {
-            if (!isDraggingToken) {
-              return;
-            }
-            // Stop
-            stopTokenDrag();
-          }
-        });
-    int size = 1;
-    actionMap.put(
-        KeyStroke.getKeyStroke(KeyEvent.VK_NUMPAD7, 0), new MovementKey(this, -size, -size));
-    actionMap.put(KeyStroke.getKeyStroke(KeyEvent.VK_NUMPAD8, 0), new MovementKey(this, 0, -size));
-    actionMap.put(
-        KeyStroke.getKeyStroke(KeyEvent.VK_NUMPAD9, 0), new MovementKey(this, size, -size));
-    actionMap.put(KeyStroke.getKeyStroke(KeyEvent.VK_NUMPAD4, 0), new MovementKey(this, -size, 0));
-    // actionMap.put(KeyStroke.getKeyStroke(KeyEvent.VK_NUMPAD5, 0), new MovementKey(this, 0, 0));
-    actionMap.put(KeyStroke.getKeyStroke(KeyEvent.VK_NUMPAD6, 0), new MovementKey(this, size, 0));
-    actionMap.put(
-        KeyStroke.getKeyStroke(KeyEvent.VK_NUMPAD1, 0), new MovementKey(this, -size, size));
-    actionMap.put(KeyStroke.getKeyStroke(KeyEvent.VK_NUMPAD2, 0), new MovementKey(this, 0, size));
-    actionMap.put(
-        KeyStroke.getKeyStroke(KeyEvent.VK_NUMPAD3, 0), new MovementKey(this, size, size));
-    actionMap.put(KeyStroke.getKeyStroke(KeyEvent.VK_LEFT, 0), new MovementKey(this, -size, 0));
-    actionMap.put(KeyStroke.getKeyStroke(KeyEvent.VK_RIGHT, 0), new MovementKey(this, size, 0));
-    actionMap.put(KeyStroke.getKeyStroke(KeyEvent.VK_UP, 0), new MovementKey(this, 0, -size));
-    actionMap.put(KeyStroke.getKeyStroke(KeyEvent.VK_DOWN, 0), new MovementKey(this, 0, size));
-
-    actionMap.put(
-        KeyStroke.getKeyStroke(KeyEvent.VK_RIGHT, InputEvent.SHIFT_DOWN_MASK),
-        new AbstractAction() {
-          private static final long serialVersionUID = 1L;
-
-          public void actionPerformed(ActionEvent e) {
-            handleKeyRotate(-1, false); // clockwise
-          }
-        });
-    actionMap.put(
-        KeyStroke.getKeyStroke(
-            KeyEvent.VK_RIGHT, InputEvent.SHIFT_DOWN_MASK | InputEvent.CTRL_DOWN_MASK),
-        new AbstractAction() {
-          private static final long serialVersionUID = 1L;
-
-          public void actionPerformed(ActionEvent e) {
-            handleKeyRotate(-1, true); // clockwise
-          }
-        });
-    actionMap.put(
-        KeyStroke.getKeyStroke(KeyEvent.VK_LEFT, InputEvent.SHIFT_DOWN_MASK),
-        new AbstractAction() {
-          private static final long serialVersionUID = 1L;
-
-          public void actionPerformed(ActionEvent e) {
-            handleKeyRotate(1, false); // counter-clockwise
-          }
-        });
-    actionMap.put(
-        KeyStroke.getKeyStroke(
-            KeyEvent.VK_LEFT, InputEvent.SHIFT_DOWN_MASK | InputEvent.CTRL_DOWN_MASK),
-        new AbstractAction() {
-          private static final long serialVersionUID = 1L;
-
-          public void actionPerformed(ActionEvent e) {
-            handleKeyRotate(1, true); // counter-clockwise
-          }
-        });
-    actionMap.put(
-        KeyStroke.getKeyStroke(KeyEvent.VK_T, 0),
-        new AbstractAction() {
-          private static final long serialVersionUID = 1L;
-
-          public void actionPerformed(ActionEvent e) {
-            renderer.cycleSelectedToken(1);
-          }
-        });
-    actionMap.put(
-        KeyStroke.getKeyStroke(KeyEvent.VK_T, InputEvent.SHIFT_DOWN_MASK),
-        new AbstractAction() {
-          private static final long serialVersionUID = 1L;
-
-          public void actionPerformed(ActionEvent e) {
-            renderer.cycleSelectedToken(-1);
-          }
-        });
-
-    actionMap.put(
-        KeyStroke.getKeyStroke(KeyEvent.VK_I, AppActions.menuShortcut),
-        new AbstractAction() {
-          private static final long serialVersionUID = 1L;
-
-          public void actionPerformed(ActionEvent e) {
-            if (MapTool.getPlayer().isGM()
-                || MapTool.getServerPolicy().getPlayersCanRevealVision()) {
-              FogUtil.exposeVisibleArea(
-                  renderer, renderer.getOwnedTokens(renderer.getSelectedTokenSet()));
-            }
-          }
-        });
-    actionMap.put(
-        KeyStroke.getKeyStroke(KeyEvent.VK_O, AppActions.menuShortcut | InputEvent.SHIFT_DOWN_MASK),
-        new AbstractAction() {
-          private static final long serialVersionUID = 1L;
-
-          public void actionPerformed(ActionEvent e) {
-            // Only let the GM's do this
-            if (MapTool.getPlayer().isGM()) {
-              FogUtil.exposePCArea(renderer);
-              // Jamz: This doesn't seem to be needed
-              // MapTool.serverCommand().exposePCArea(renderer.getZone().getId());
-            }
-          }
-        });
-    actionMap.put(
-        KeyStroke.getKeyStroke(KeyEvent.VK_F, AppActions.menuShortcut | InputEvent.SHIFT_DOWN_MASK),
-        new AbstractAction() {
-          private static final long serialVersionUID = 1L;
-
-          public void actionPerformed(ActionEvent e) {
-            // Only let the GM's do this
-            if (MapTool.getPlayer().isGM()) {
-              FogUtil.exposeAllOwnedArea(renderer);
-            }
-          }
-        });
-    actionMap.put(
-        KeyStroke.getKeyStroke(KeyEvent.VK_P, AppActions.menuShortcut),
-        new AbstractAction() {
-          private static final long serialVersionUID = 1L;
-
-          public void actionPerformed(ActionEvent e) {
-            if (MapTool.getPlayer().isGM()
-                || MapTool.getServerPolicy().getPlayersCanRevealVision()) {
-              FogUtil.exposeLastPath(
-                  renderer, renderer.getOwnedTokens(renderer.getSelectedTokenSet()));
-            }
-          }
-        });
-  }
-
-  /**
-   * Handle token rotations when using the arrow keys.
-   *
-   * @param direction -1 is cw & 1 is ccw
-   */
-  private void handleKeyRotate(int direction, boolean freeRotate) {
-    Set<GUID> tokenGUIDSet = renderer.getSelectedTokenSet();
-    if (tokenGUIDSet.isEmpty()) {
-      return;
-    }
-    for (GUID tokenGUID : tokenGUIDSet) {
-      Token token = renderer.getZone().getToken(tokenGUID);
-      if (token == null) {
-        continue;
-      }
-      if (!AppUtil.playerOwns(token)) {
-        continue;
-      }
-      Integer facing = token.getFacing();
-      // TODO: this should really be a per grid setting
-      if (facing == null) {
-        facing = -90; // natural alignment
-      }
-      if (freeRotate) {
-        facing += direction * 5;
-      } else {
-        int[] facingArray = renderer.getZone().getGrid().getFacingAngles();
-        int facingIndex = TokenUtil.getIndexNearestTo(facingArray, facing);
-
-        facingIndex += direction;
-
-        if (facingIndex < 0) {
-          facingIndex = facingArray.length - 1;
-        }
-        if (facingIndex == facingArray.length) {
-          facingIndex = 0;
-        }
-        facing = facingArray[facingIndex];
-      }
-      token.setFacing(facing);
-
-      renderer.flush(token);
-      MapTool.serverCommand().putToken(renderer.getZone().getId(), token);
-    }
-    renderer.repaint();
-  }
-
-  /**
-   * Handle the movement of tokens by keypresses.
-   *
-   * @param dx The X movement in Cell units
-   * @param dy The Y movement in Cell units
-   */
-  public void handleKeyMove(double dx, double dy) {
-    Token keyToken = null;
-    if (!isDraggingToken) {
-      // Start
-      Set<GUID> selectedTokenSet = renderer.getOwnedTokens(renderer.getSelectedTokenSet());
-
-      for (GUID tokenId : selectedTokenSet) {
-        Token token = renderer.getZone().getToken(tokenId);
-        if (token == null) {
-          return;
-        }
-        // Need a key token to orient the move from, just arbitrarily pick the first one
-        if (keyToken == null) {
-          keyToken = token;
-        }
-
-        // Only one person at a time
-        if (renderer.isTokenMoving(token)) {
-          return;
-        }
-      }
-      if (keyToken == null) {
-        return;
-      }
-      // Note these are zone space coordinates
-      dragStartX = keyToken.getX();
-      dragStartY = keyToken.getY();
-      startTokenDrag(keyToken);
-    }
-    if (!isMovingWithKeys) {
-      dragOffsetX = 0;
-      dragOffsetY = 0;
-    }
-    // The zone point the token will be moved to after adjusting for dx/dy
-    ZonePoint zp = new ZonePoint(dragStartX, dragStartY);
-    Grid grid = renderer.getZone().getGrid();
-    if (tokenBeingDragged.isSnapToGrid() && grid.getCapabilities().isSnapToGridSupported()) {
-      CellPoint cp = grid.convert(zp);
-      cp.x += dx;
-      cp.y += dy;
-      zp = grid.convert(cp);
-      dx = zp.x - tokenBeingDragged.getX();
-      dy = zp.y - tokenBeingDragged.getY();
-    } else {
-      // Scalar for dx/dy in zone space. Defaulting to essentially 1 pixel.
-      int moveFactor = 1;
-      if (tokenBeingDragged.isSnapToGrid()) {
-        // Move in grid size increments. Allows tokens set snap-to-grid on gridless maps
-        // to move in whole cell size increments.
-        moveFactor = grid.getSize();
-      }
-      int x = dragStartX + (int) (dx * moveFactor);
-      int y = dragStartY + (int) (dy * moveFactor);
-      zp = new ZonePoint(x, y);
-    }
-    isMovingWithKeys = true;
-    handleDragToken(zp, (int) dx, (int) dy);
-  }
-
-  private void setWaypoint() {
-    ZonePoint p = new ZonePoint(dragStartX, dragStartY);
-    exposeFoW(p);
-
-    renderer.toggleMoveSelectionSetWaypoint(tokenBeingDragged.getId(), p);
-    MapTool.serverCommand()
-        .toggleTokenMoveWaypoint(renderer.getZone().getId(), tokenBeingDragged.getId(), p);
-  }
-
-  // //
-  // POINTER KEY ACTION
-  private class PointerActionListener extends AbstractAction {
-    private static final long serialVersionUID = 8348513388262364724L;
-
-    Pointer.Type type;
-
-    public PointerActionListener(Pointer.Type type) {
-      this.type = type;
-    }
-
-    public void actionPerformed(ActionEvent e) {
-      if (isSpaceDown) {
-        return;
-      }
-      if (isDraggingToken) {
-        setWaypoint();
-      } else {
-        // Pointer
-        isShowingPointer = true;
-
-        ZonePoint zp = new ScreenPoint(mouseX, mouseY).convertToZone(renderer);
-        Pointer pointer = new Pointer(renderer.getZone(), zp.x, zp.y, 0, type);
-        // Jamz test move clients to view when using point (for GM only)...
-        // TODO: Snap player view back when done?
-        if (MapTool.getPlayer().isGM() & type.equals(Pointer.Type.LOOK_HERE)) {
-          MapTool.serverCommand()
-              .enforceZoneView(
-                  renderer.getZone().getId(),
-                  zp.x,
-                  zp.y,
-                  renderer.getScale(),
-                  renderer.getWidth(),
-                  renderer.getHeight());
-        }
-        MapTool.serverCommand().showPointer(MapTool.getPlayer().getName(), pointer);
-      }
-      isSpaceDown = true;
-    }
-  }
-
-  // //
-  // STOP POINTER ACTION
-  private class StopPointerActionListener extends AbstractAction {
-    private static final long serialVersionUID = -8508019800264211345L;
-    private boolean restoreZoneView = false;
-
-    public StopPointerActionListener(boolean restore) {
-      restoreZoneView = restore;
-    }
-
-    public StopPointerActionListener() {
-      restoreZoneView = false;
-    }
-
-    public void actionPerformed(ActionEvent e) {
-      if (isShowingPointer) {
-        isShowingPointer = false;
-        MapTool.serverCommand().hidePointer(MapTool.getPlayer().getName());
-
-        if (MapTool.getPlayer().isGM() & restoreZoneView) {
-          MapTool.serverCommand().restoreZoneView(renderer.getZone().getId());
-        }
-      }
-      isSpaceDown = false;
-    }
-  }
-
-<<<<<<< HEAD
-=======
-  // class WrappedText
-  // {
-  // int lineCount;
-  // String[] lines;
-  // stringWidth[] widths;
-  // }
-
-  // private WrappedText wrapText(string text)
-  // {
-  // StringBuilder currentLine;
-  // WrappedText wrappedText = new WrappedText();
-  // for(int I = 0;I<text.length();I++){
-  // if(text.charAt(I) == '\n'){
-  // wrappedText.lines
-  // }
-  //
-  // currentLine.append(text.charAt(I));
-  //
-  // }
-  // String[] firstPass = text.split('\n');
-  // }
-
->>>>>>> eb3b3689
-  // //
-  // ZoneOverlay
-  /*
-   * (non-Javadoc)
-   *
-   * @see net.rptools.maptool.client.ZoneOverlay#paintOverlay(net.rptools.maptool .client.ZoneRenderer, java.awt.Graphics2D)
-   */
-  public void paintOverlay(final ZoneRenderer renderer, Graphics2D g) {
-    Dimension viewSize = renderer.getSize();
-<<<<<<< HEAD
-    renderer.setCursor(new Cursor(Cursor.HAND_CURSOR));
-=======
-    FontRenderContext fontRenderContext = g.getFontRenderContext();
->>>>>>> eb3b3689
-
-    Composite composite = g.getComposite();
-    if (selectionBoundBox != null) {
-
-      Stroke stroke = g.getStroke();
-      g.setStroke(new BasicStroke(2));
-
-      if (AppPreferences.getFillSelectionBox()) {
-        g.setComposite(AlphaComposite.getInstance(AlphaComposite.SRC_ATOP, .25f));
-        g.setPaint(AppStyle.selectionBoxFill);
-        g.fillRoundRect(
-            selectionBoundBox.x,
-            selectionBoundBox.y,
-            selectionBoundBox.width,
-            selectionBoundBox.height,
-            10,
-            10);
-        g.setComposite(composite);
-      }
-      g.setColor(AppStyle.selectionBoxOutline);
-      g.setRenderingHint(RenderingHints.KEY_ANTIALIASING, RenderingHints.VALUE_ANTIALIAS_ON);
-      g.drawRoundRect(
-          selectionBoundBox.x,
-          selectionBoundBox.y,
-          selectionBoundBox.width,
-          selectionBoundBox.height,
-          10,
-          10);
-
-      g.setStroke(stroke);
-    }
-    if (isShowingTokenStackPopup) {
-      tokenStackPanel.paint(g);
-    }
-    // Statsheet
-    if (tokenUnderMouse != null
-        && !isDraggingToken
-        && AppUtil.tokenIsVisible(
-            renderer.getZone(), tokenUnderMouse, new PlayerView(MapTool.getPlayer().getRole()))) {
-      if (AppPreferences.getPortraitSize() > 0
-          && (SwingUtil.isShiftDown(keysDown) == AppPreferences.getShowStatSheetModifier())
-          && (tokenOnStatSheet == null
-              || !tokenOnStatSheet.equals(tokenUnderMouse)
-              || statSheet == null)) {
-        tokenOnStatSheet = tokenUnderMouse;
-
-        BufferedImage image = null;
-        Dimension imgSize = new Dimension(0, 0);
-        if (AppPreferences.getShowPortrait()) {
-          // Portrait
-          MD5Key portraitId =
-              tokenUnderMouse.getPortraitImage() != null
-                  ? tokenUnderMouse.getPortraitImage()
-                  : tokenUnderMouse.getImageAssetId();
-          image =
-              ImageManager.getImage(
-                  portraitId,
-                  new ImageObserver() {
-                    public boolean imageUpdate(
-                        Image img, int infoflags, int x, int y, int width, int height) {
-                      // The image was loading, so now rebuild the portrait panel with the real
-                      // image
-                      statSheet = null;
-                      renderer.repaint();
-                      return true;
+                // Pointer
+                isShowingPointer = true;
+
+                ZonePoint zp = new ScreenPoint(mouseX, mouseY).convertToZone(renderer);
+                Pointer pointer = new Pointer(renderer.getZone(), zp.x, zp.y, 0, type);
+                // Jamz test move clients to view when using point (for GM only)...
+                // TODO: Snap player view back when done?
+                if (MapTool.getPlayer().isGM() & type.equals(Pointer.Type.LOOK_HERE)) {
+                    MapTool.serverCommand().enforceZoneView(renderer.getZone().getId(), zp.x, zp.y, renderer.getScale(), renderer.getWidth(), renderer.getHeight());
+                }
+                MapTool.serverCommand().showPointer(MapTool.getPlayer().getName(), pointer);
+            }
+            isSpaceDown = true;
+        }
+    }
+
+    // //
+    // STOP POINTER ACTION
+    private class StopPointerActionListener extends AbstractAction {
+        private static final long serialVersionUID = -8508019800264211345L;
+        private boolean restoreZoneView = false;
+
+        public StopPointerActionListener(boolean restore) {
+            restoreZoneView = restore;
+        }
+
+        public StopPointerActionListener() {
+            restoreZoneView = false;
+        }
+
+        public void actionPerformed(ActionEvent e) {
+            if (isShowingPointer) {
+                isShowingPointer = false;
+                MapTool.serverCommand().hidePointer(MapTool.getPlayer().getName());
+
+                if (MapTool.getPlayer().isGM() & restoreZoneView) {
+                    MapTool.serverCommand().restoreZoneView(renderer.getZone().getId());
+                }
+            }
+            isSpaceDown = false;
+        }
+    }
+
+    // class WrappedText
+    // {
+    // int lineCount;
+    // String[] lines;
+    // stringWidth[] widths;
+    // }
+
+    // private WrappedText wrapText(string text)
+    // {
+    // StringBuilder currentLine;
+    // WrappedText wrappedText = new WrappedText();
+    // for(int I = 0;I<text.length();I++){
+    // if(text.charAt(I) == '\n'){
+    // wrappedText.lines
+    // }
+    //
+    // currentLine.append(text.charAt(I));
+    //
+    // }
+    // String[] firstPass = text.split('\n');
+    // }
+
+    // //
+    // ZoneOverlay
+    /*
+     * (non-Javadoc)
+     *
+     * @see net.rptools.maptool.client.ZoneOverlay#paintOverlay(net.rptools.maptool .client.ZoneRenderer, java.awt.Graphics2D)
+     */
+    public void paintOverlay(final ZoneRenderer renderer, Graphics2D g) {
+        Dimension viewSize = renderer.getSize();
+        FontRenderContext fontRenderContext = g.getFontRenderContext();
+
+        Composite composite = g.getComposite();
+        if (selectionBoundBox != null) {
+
+            Stroke stroke = g.getStroke();
+            g.setStroke(new BasicStroke(2));
+
+            if (AppPreferences.getFillSelectionBox()) {
+                g.setComposite(AlphaComposite.getInstance(AlphaComposite.SRC_ATOP, .25f));
+                g.setPaint(AppStyle.selectionBoxFill);
+                g.fillRoundRect(selectionBoundBox.x, selectionBoundBox.y, selectionBoundBox.width, selectionBoundBox.height, 10, 10);
+                g.setComposite(composite);
+            }
+            g.setColor(AppStyle.selectionBoxOutline);
+            g.setRenderingHint(RenderingHints.KEY_ANTIALIASING, RenderingHints.VALUE_ANTIALIAS_ON);
+            g.drawRoundRect(selectionBoundBox.x, selectionBoundBox.y, selectionBoundBox.width, selectionBoundBox.height, 10, 10);
+
+            g.setStroke(stroke);
+        }
+        if (isShowingTokenStackPopup) {
+            tokenStackPanel.paint(g);
+        }
+        // Statsheet
+        if (tokenUnderMouse != null && !isDraggingToken && AppUtil.tokenIsVisible(renderer.getZone(), tokenUnderMouse, new PlayerView(MapTool.getPlayer().getRole()))) {
+            if (AppPreferences.getPortraitSize() > 0 && (SwingUtil.isShiftDown(keysDown) == AppPreferences.getShowStatSheetModifier())
+                    && (tokenOnStatSheet == null || !tokenOnStatSheet.equals(tokenUnderMouse) || statSheet == null)) {
+                tokenOnStatSheet = tokenUnderMouse;
+
+                BufferedImage image = null;
+                Dimension imgSize = new Dimension(0, 0);
+                if (AppPreferences.getShowPortrait()) {
+                    // Portrait
+                    MD5Key portraitId = tokenUnderMouse.getPortraitImage() != null ? tokenUnderMouse.getPortraitImage() : tokenUnderMouse.getImageAssetId();
+                    image = ImageManager.getImage(portraitId, new ImageObserver() {
+                        public boolean imageUpdate(Image img, int infoflags, int x, int y, int width, int height) {
+                            // The image was loading, so now rebuild the portrait panel with the
+                            // real
+                            // image
+                            statSheet = null;
+                            renderer.repaint();
+                            return true;
+                        }
+                    });
+
+                    imgSize = new Dimension(image.getWidth(), image.getHeight());
+
+                    // Size
+                    SwingUtil.constrainTo(imgSize, AppPreferences.getPortraitSize());
+                }
+
+                Dimension statSize = null;
+                int rm = AppStyle.miniMapBorder.getRightMargin();
+                int lm = AppStyle.miniMapBorder.getLeftMargin();
+                int tm = AppStyle.miniMapBorder.getTopMargin();
+                int bm = AppStyle.miniMapBorder.getBottomMargin();
+
+                // Stats
+                int maxStatsWidth = viewSize.width - lm - rm * 2 - imgSize.width - PADDING * 3 - STATSHEET_EXTERIOR_PADDING * 2;
+                Map<String, String> propertyMap = new LinkedHashMap<String, String>();
+                Map<String, Integer> propertyLineCount = new LinkedHashMap<String, Integer>();
+                LinkedList<TextLayout> lineLayouts = new LinkedList<TextLayout>();
+                if (AppPreferences.getShowStatSheet()) {
+                    for (TokenProperty property : MapTool.getCampaign().getTokenPropertyList(tokenUnderMouse.getPropertyType())) {
+                        if (property.isShowOnStatSheet()) {
+                            if (property.isGMOnly() && !MapTool.getPlayer().isGM()) {
+                                continue;
+                            }
+                            if (property.isOwnerOnly() && !AppUtil.playerOwns(tokenUnderMouse)) {
+                                continue;
+                            }
+                            MapToolVariableResolver resolver = new MapToolVariableResolver(tokenUnderMouse);
+                            // TODO: is the double resolution of properties necessary here. I kept
+                            // it, but it
+                            // seems wasteful and I can't figure out any reason that the first
+                            // resolution can't be
+                            // used
+                            // below.
+                            resolver.initialize();
+                            resolver.setAutoPrompt(false);
+                            Object propertyValue = tokenUnderMouse.getEvaluatedProperty(resolver, property.getName());
+                            resolver.flush();
+                            if (propertyValue != null) {
+                                if (propertyValue.toString().length() > 0) {
+                                    String propName = property.getName();
+                                    if (property.getShortName() != null) {
+                                        propName = property.getShortName();
+                                    }
+                                    Object value = tokenUnderMouse.getEvaluatedProperty(resolver, property.getName());
+                                    resolver.flush();
+                                    propertyMap.put(propName, value != null ? value.toString() : "");
+                                }
+                            }
+                        }
                     }
-                  });
-
-          imgSize = new Dimension(image.getWidth(), image.getHeight());
-
-          // Size
-          SwingUtil.constrainTo(imgSize, AppPreferences.getPortraitSize());
-        }
-
-<<<<<<< HEAD
-        // Stats
-        Map<String, String> propertyMap = new LinkedHashMap<String, String>();
-=======
-        Dimension statSize = null;
-        int rm = AppStyle.miniMapBorder.getRightMargin();
-        int lm = AppStyle.miniMapBorder.getLeftMargin();
-        int tm = AppStyle.miniMapBorder.getTopMargin();
-        int bm = AppStyle.miniMapBorder.getBottomMargin();
-
-        // Stats
-        int maxStatsWidth =
-            viewSize.width
-                - lm
-                - rm * 2
-                - imgSize.width
-                - PADDING * 3
-                - STATSHEET_EXTERIOR_PADDING * 2;
-        Map<String, String> propertyMap = new LinkedHashMap<String, String>();
-        Map<String, Integer> propertyLineCount = new LinkedHashMap<String, Integer>();
-        LinkedList<TextLayout> lineLayouts = new LinkedList<TextLayout>();
->>>>>>> eb3b3689
-        if (AppPreferences.getShowStatSheet()) {
-          for (TokenProperty property :
-              MapTool.getCampaign().getTokenPropertyList(tokenUnderMouse.getPropertyType())) {
-            if (property.isShowOnStatSheet()) {
-              if (property.isGMOnly() && !MapTool.getPlayer().isGM()) {
-                continue;
-              }
-              if (property.isOwnerOnly() && !AppUtil.playerOwns(tokenUnderMouse)) {
-                continue;
-              }
-<<<<<<< HEAD
-              Object propertyValue = tokenUnderMouse.getEvaluatedProperty(property.getName());
-=======
-              MapToolVariableResolver resolver = new MapToolVariableResolver(tokenUnderMouse);
-              // TODO: is the double resolution of properties necessary here. I kept it, but it
-              // seems wasteful and I can't figure out any reason that the first resolution can't be
-              // used
-              // below.
-              resolver.initialize();
-              resolver.setAutoPrompt(false);
-              Object propertyValue =
-                  tokenUnderMouse.getEvaluatedProperty(resolver, property.getName());
-              resolver.flush();
->>>>>>> eb3b3689
-              if (propertyValue != null) {
-                if (propertyValue.toString().length() > 0) {
-                  String propName = property.getName();
-                  if (property.getShortName() != null) {
-                    propName = property.getShortName();
-                  }
-<<<<<<< HEAD
-                  Object value = tokenUnderMouse.getEvaluatedProperty(property.getName());
-=======
-                  Object value = tokenUnderMouse.getEvaluatedProperty(resolver, property.getName());
-                  resolver.flush();
->>>>>>> eb3b3689
-                  propertyMap.put(propName, value != null ? value.toString() : "");
-                }
-              }
-            }
-          }
-        }
-<<<<<<< HEAD
-        Dimension statSize = null;
-        int rm = AppStyle.miniMapBorder.getRightMargin();
-        int lm = AppStyle.miniMapBorder.getLeftMargin();
-        int tm = AppStyle.miniMapBorder.getTopMargin();
-        int bm = AppStyle.miniMapBorder.getBottomMargin();
-=======
->>>>>>> eb3b3689
-        if (tokenUnderMouse.getPortraitImage() != null || !propertyMap.isEmpty()) {
-          Font font = AppStyle.labelFont;
-          FontMetrics valueFM = g.getFontMetrics(font);
-          FontMetrics keyFM = g.getFontMetrics(boldFont);
-          int rowHeight = Math.max(valueFM.getHeight(), keyFM.getHeight());
-<<<<<<< HEAD
-          if (!propertyMap.isEmpty()) {
-            // Figure out size requirements
-            int height = propertyMap.size() * (rowHeight + PADDING);
-            int width = -1;
-            for (Entry<String, String> entry : propertyMap.entrySet()) {
-              int lineWidth =
-                  SwingUtilities.computeStringWidth(keyFM, entry.getKey())
-                      + SwingUtilities.computeStringWidth(valueFM, "  " + entry.getValue());
-              if (width < 0 || lineWidth > width) {
-                width = lineWidth;
-              }
-            }
-            statSize = new Dimension(width + PADDING * 3, height);
-=======
-          int keyWidth = -1;
-          float valueWidth = -1;
-          int layoutWidth = 1;
-          if (!propertyMap.isEmpty()) {
-            // Figure out size requirements
-            // int height = propertyMap.size() * (rowHeight + PADDING);
-            int height = 0;
-            // Iterate over keys to reserve room for key column
-            for (Entry<String, String> entry : propertyMap.entrySet()) {
-              int tempKeyWidth = SwingUtilities.computeStringWidth(keyFM, entry.getKey());
-              if (keyWidth < 0 || tempKeyWidth > keyWidth) {
-                keyWidth = tempKeyWidth;
-              }
-            }
-            layoutWidth = Math.max(1, maxStatsWidth - keyWidth);
-            // Iterate over values, break them into lines as necessary. Figure out longest value
-            // length.
-            for (Entry<String, String> entry : propertyMap.entrySet()) {
-              int lineCount = 0;
-              for (String line : entry.getValue().split("\n")) {
-                if (line.length() > 0) {
-                  // For each value, make the iterator need and stash data about it
-                  AttributedString text = new AttributedString(line);
-                  text.addAttribute(TextAttribute.FONT, font);
-                  AttributedCharacterIterator paragraph = text.getIterator();
-                  int paragraphStart = paragraph.getBeginIndex();
-                  int paragraphEnd = paragraph.getEndIndex();
-                  // Make and initialize LineBreakMeasurer
-                  LineBreakMeasurer lineMeasurer =
-                      new LineBreakMeasurer(
-                          paragraph, BreakIterator.getLineInstance(), fontRenderContext);
-                  lineMeasurer.setPosition(paragraphStart);
-                  // Get each line from the measurer and find the widest one;
-                  while (lineMeasurer.getPosition() < paragraphEnd) {
-                    TextLayout layout = lineMeasurer.nextLayout(layoutWidth);
-                    lineLayouts.add(layout);
-                    height += rowHeight;
-                    float tmpValueWidth = layout.getPixelBounds(null, 0, 0).width;
-                    lineCount++;
-                    if (valueWidth < 0 || tmpValueWidth > valueWidth) {
-                      valueWidth = tmpValueWidth;
+                }
+                if (tokenUnderMouse.getPortraitImage() != null || !propertyMap.isEmpty()) {
+                    Font font = AppStyle.labelFont;
+                    FontMetrics valueFM = g.getFontMetrics(font);
+                    FontMetrics keyFM = g.getFontMetrics(boldFont);
+                    int rowHeight = Math.max(valueFM.getHeight(), keyFM.getHeight());
+                    int keyWidth = -1;
+                    float valueWidth = -1;
+                    int layoutWidth = 1;
+                    if (!propertyMap.isEmpty()) {
+                        // Figure out size requirements
+                        // int height = propertyMap.size() * (rowHeight + PADDING);
+                        int height = 0;
+                        // Iterate over keys to reserve room for key column
+                        for (Entry<String, String> entry : propertyMap.entrySet()) {
+                            int tempKeyWidth = SwingUtilities.computeStringWidth(keyFM, entry.getKey());
+                            if (keyWidth < 0 || tempKeyWidth > keyWidth) {
+                                keyWidth = tempKeyWidth;
+                            }
+                        }
+                        layoutWidth = Math.max(1, maxStatsWidth - keyWidth);
+                        // Iterate over values, break them into lines as necessary. Figure out
+                        // longest value
+                        // length.
+                        for (Entry<String, String> entry : propertyMap.entrySet()) {
+                            int lineCount = 0;
+                            for (String line : entry.getValue().split("\n")) {
+                                if (line.length() > 0) {
+                                    // For each value, make the iterator need and stash data about
+                                    // it
+                                    AttributedString text = new AttributedString(line);
+                                    text.addAttribute(TextAttribute.FONT, font);
+                                    AttributedCharacterIterator paragraph = text.getIterator();
+                                    int paragraphStart = paragraph.getBeginIndex();
+                                    int paragraphEnd = paragraph.getEndIndex();
+                                    // Make and initialize LineBreakMeasurer
+                                    LineBreakMeasurer lineMeasurer = new LineBreakMeasurer(paragraph, BreakIterator.getLineInstance(), fontRenderContext);
+                                    lineMeasurer.setPosition(paragraphStart);
+                                    // Get each line from the measurer and find the widest one;
+                                    while (lineMeasurer.getPosition() < paragraphEnd) {
+                                        TextLayout layout = lineMeasurer.nextLayout(layoutWidth);
+                                        lineLayouts.add(layout);
+                                        height += rowHeight;
+                                        float tmpValueWidth = layout.getPixelBounds(null, 0, 0).width;
+                                        lineCount++;
+                                        if (valueWidth < 0 || tmpValueWidth > valueWidth) {
+                                            valueWidth = tmpValueWidth;
+                                        }
+                                    }
+                                } else {
+                                    height += rowHeight;
+                                    lineCount++;
+                                }
+                            }
+                            propertyLineCount.put(entry.getKey(), lineCount);
+                            height += PADDING;
+                        }
+                        statSize = new Dimension((int) (keyWidth + valueWidth + PADDING * 3), height);
                     }
-                  }
-                } else {
-                  height += rowHeight;
-                  lineCount++;
-                }
-              }
-              propertyLineCount.put(entry.getKey(), lineCount);
-              height += PADDING;
-            }
-            statSize = new Dimension((int) (keyWidth + valueWidth + PADDING * 3), height);
->>>>>>> eb3b3689
-          }
-          // Create the space for the image
-          int width = imgSize.width + (statSize != null ? statSize.width + rm : 0) + lm + rm;
-          int height =
-              Math.max(imgSize.height, (statSize != null ? statSize.height + bm : 0))
-                  + tm
-                  + bm
-                  + PADDING * 2;
-          statSheet = new BufferedImage(width, height, BufferedImage.BITMASK);
-          Graphics2D statsG = statSheet.createGraphics();
-          statsG.setClip(new Rectangle(0, 0, width, height));
-          statsG.setFont(font);
-          SwingUtil.useAntiAliasing(statsG);
-
-          // Draw the stats first, right aligned
-          if (statSize != null) {
-            Rectangle bounds =
-                new Rectangle(
-                    width - statSize.width - rm,
-                    statSize.height == height ? 0 : height - statSize.height - bm,
-                    statSize.width,
-                    statSize.height);
-            statsG.setPaint(
-                new TexturePaint(
-                    AppStyle.panelTexture,
-                    new Rectangle(
-                        0,
-                        0,
-                        AppStyle.panelTexture.getWidth(),
-                        AppStyle.panelTexture.getHeight())));
-            statsG.fill(bounds);
-            AppStyle.miniMapBorder.paintAround(statsG, bounds);
-            AppStyle.shadowBorder.paintWithin(statsG, bounds);
-
-            // Stats
-            int y = bounds.y + rowHeight;
-            for (Entry<String, String> entry : propertyMap.entrySet()) {
-              // Box
-              statsG.setColor(new Color(249, 241, 230, 140));
-              statsG.fillRect(
-<<<<<<< HEAD
-                  bounds.x, y - keyFM.getAscent(), bounds.width - PADDING / 2, rowHeight);
-              statsG.setColor(new Color(175, 163, 149));
-              statsG.drawRect(
-                  bounds.x, y - keyFM.getAscent(), bounds.width - PADDING / 2, rowHeight);
-
-              // Values
-              statsG.setColor(Color.black);
-              statsG.setFont(boldFont);
-              statsG.drawString(entry.getKey(), bounds.x + PADDING * 2, y);
-              statsG.setFont(font);
-              int strw = SwingUtilities.computeStringWidth(valueFM, entry.getValue());
-              statsG.drawString(entry.getValue(), bounds.x + bounds.width - strw - PADDING, y);
-
-              y += PADDING + rowHeight;
-=======
-                  bounds.x,
-                  y - keyFM.getAscent(),
-                  bounds.width - PADDING / 2,
-                  rowHeight * propertyLineCount.get(entry.getKey()));
-              statsG.setColor(new Color(175, 163, 149));
-              statsG.drawRect(
-                  bounds.x,
-                  y - keyFM.getAscent(),
-                  bounds.width - PADDING / 2,
-                  rowHeight * propertyLineCount.get(entry.getKey()));
-
-              // Draw Key
-              statsG.setColor(Color.black);
-              statsG.setFont(boldFont);
-              statsG.drawString(entry.getKey(), bounds.x + PADDING * 2, y);
-
-              // Draw Value
-              for (String line : entry.getValue().split("\n")) {
-                if (line.length() > 0) {
-                  // For each value, make the iterator need and stash data about it
-                  AttributedString text = new AttributedString(line);
-                  text.addAttribute(TextAttribute.FONT, font);
-                  AttributedCharacterIterator paragraph = text.getIterator();
-                  int paragraphStart = paragraph.getBeginIndex();
-                  int paragraphEnd = paragraph.getEndIndex();
-                  // Make and initialize LineBreakMeasurer
-                  LineBreakMeasurer lineMeasurer =
-                      new LineBreakMeasurer(
-                          paragraph, BreakIterator.getLineInstance(), fontRenderContext);
-                  lineMeasurer.setPosition(paragraphStart);
-                  // Get each line from the measurer and find the widest one;
-                  while (lineMeasurer.getPosition() < paragraphEnd) {
-                    TextLayout layout = lineMeasurer.nextLayout(layoutWidth);
-                    layout.draw(
-                        statsG,
-                        bounds.x + bounds.width - PADDING - layout.getPixelBounds(null, 0, 0).width,
-                        y);
-                    y += rowHeight;
-                  }
-                } else {
-                  y += rowHeight;
-                }
-              }
-
-              // statsG.setFont(font);
-              // int strw = SwingUtilities.computeStringWidth(valueFM, entry.getValue());
-              // statsG.drawString(entry.getValue(), bounds.x + bounds.width - strw -PADDING, y);
-
-              y += PADDING;
->>>>>>> eb3b3689
-            }
-          }
-
-          // Draw the portrait
-          if (AppPreferences.getShowPortrait()) {
-            Rectangle bounds =
-                new Rectangle(lm, height - imgSize.height - bm, imgSize.width, imgSize.height);
-
-            statsG.setPaint(
-                new TexturePaint(
-                    AppStyle.panelTexture,
-                    new Rectangle(
-                        0,
-                        0,
-                        AppStyle.panelTexture.getWidth(),
-                        AppStyle.panelTexture.getHeight())));
-            statsG.fill(bounds);
-            statsG.drawImage(image, bounds.x, bounds.y, imgSize.width, imgSize.height, this);
-            AppStyle.miniMapBorder.paintAround(statsG, bounds);
-            AppStyle.shadowBorder.paintWithin(statsG, bounds);
-
-            // Label
-            GraphicsUtil.drawBoxedString(
-                statsG, tokenUnderMouse.getName(), bounds.width / 2 + lm, height - 15);
-          } else if (AppPreferences.getShowStatSheet() && statSize != null) {
-            // Label
-            Rectangle bounds =
-                new Rectangle(
-                    lm,
-                    statSize.height,
-                    statSize.width + keyFM.getAscent() / 2 + PADDING / 2,
-                    statSize.height);
-            GraphicsUtil.drawBoxedString(
-                statsG,
-                tokenUnderMouse.getName(),
-                bounds.width / 2 + lm,
-                height - statSize.height - PADDING * 3);
-          }
-
-          statsG.dispose();
-        }
-      }
-    }
-
-    // Jamz: Statsheet was still showing on drag, added other tests to hide statsheet as well
-    if (statSheet != null && !isDraggingToken && !mouseButtonDown) {
-<<<<<<< HEAD
-      g.drawImage(statSheet, 5, viewSize.height - statSheet.getHeight() - 5, this);
-=======
-      g.drawImage(
-          statSheet,
-          STATSHEET_EXTERIOR_PADDING,
-          viewSize.height - statSheet.getHeight() - STATSHEET_EXTERIOR_PADDING,
-          this);
->>>>>>> eb3b3689
-    }
-
-    // Hovers
-    if (isShowingHover) {
-      // Anchor next to the token
-      Dimension size =
-          htmlRenderer.setText(
-              hoverTokenNotes,
-              (int) (renderer.getWidth() * .75),
-              (int) (renderer.getHeight() * .75));
-      Point location =
-          new Point(
-              hoverTokenBounds.getBounds().x
-                  + hoverTokenBounds.getBounds().width / 2
-                  - size.width / 2,
-              hoverTokenBounds.getBounds().y);
-
-      // Anchor in the bottom left corner
-      location.x = 4 + PADDING;
-      location.y = viewSize.height - size.height - 4 - PADDING;
-
-      // Keep it on screen
-      if (location.x + size.width > viewSize.width) {
-        location.x = viewSize.width - size.width;
-      }
-      if (location.x < 4) {
-        location.x = 4;
-      }
-      if (location.y + size.height > viewSize.height - 4) {
-        location.y = viewSize.height - size.height - 4;
-      }
-      if (location.y < 4) {
-        location.y = 4;
-      }
-
-      // Background
-      // g.setComposite(AlphaComposite.getInstance(AlphaComposite.SRC_ATOP, .5f));
-      // g.setColor(Color.black);
-      // g.fillRect(location.x, location.y, size.width, size.height);
-      // g.setComposite(composite);
-      g.setPaint(
-          new TexturePaint(
-              AppStyle.panelTexture,
-              new Rectangle(
-                  0, 0, AppStyle.panelTexture.getWidth(), AppStyle.panelTexture.getHeight())));
-      g.fillRect(location.x, location.y, size.width, size.height);
-
-      // Content
-      htmlRenderer.render(g, location.x, location.y);
-
-      // Border
-      AppStyle.miniMapBorder.paintAround(g, location.x, location.y, size.width, size.height);
-      AppStyle.shadowBorder.paintWithin(g, location.x, location.y, size.width, size.height);
-      // AppStyle.border.paintAround(g, location.x, location.y,
-      // size.width, size.height);
-    }
-  }
-
-  private String createHoverNote(Token marker) {
-    boolean showGMNotes = MapTool.getPlayer().isGM() && !StringUtil.isEmpty(marker.getGMNotes());
-
-    StringBuilder builder = new StringBuilder();
-
-    if (marker.getPortraitImage() != null) {
-      builder.append("<table><tr><td valign=top>");
-    }
-    if (!StringUtil.isEmpty(marker.getNotes())) {
-      builder.append("<b><span class='title'>").append(marker.getName()).append("</span></b><br>");
-      builder.append(markerUnderMouse.getNotes());
-      // add a gap between player and gmNotes
-      if (showGMNotes) {
-        builder.append("\n\n");
-      }
-    }
-    if (showGMNotes) {
-      builder.append("<b><span class='title'>GM Notes");
-      if (!StringUtil.isEmpty(marker.getGMName())) {
-        builder.append(" - ").append(marker.getGMName());
-      }
-      builder.append("</span></b><br>");
-      builder.append(marker.getGMNotes());
-    }
-    if (marker.getPortraitImage() != null) {
-      BufferedImage image = ImageManager.getImageAndWait(marker.getPortraitImage());
-      Dimension imgSize = new Dimension(image.getWidth(), image.getHeight());
-      if (imgSize.width > AppConstants.NOTE_PORTRAIT_SIZE
-          || imgSize.height > AppConstants.NOTE_PORTRAIT_SIZE) {
-        SwingUtil.constrainTo(imgSize, AppConstants.NOTE_PORTRAIT_SIZE);
-      }
-      builder.append("</td><td valign=top>");
-      builder
-          .append("<img src='asset://")
-          .append(marker.getPortraitImage())
-          .append("' width=")
-          .append(imgSize.width)
-          .append(" height=")
-          .append(imgSize.height)
-          .append("></tr></table>");
-    }
-    String notes = builder.toString();
-    notes = notes.replaceAll("\n", "<br>");
-    return notes;
-  }
+                    // Create the space for the image
+                    int width = imgSize.width + (statSize != null ? statSize.width + rm : 0) + lm + rm;
+                    int height = Math.max(imgSize.height, (statSize != null ? statSize.height + bm : 0)) + tm + bm + PADDING * 2;
+                    statSheet = new BufferedImage(width, height, BufferedImage.BITMASK);
+                    Graphics2D statsG = statSheet.createGraphics();
+                    statsG.setClip(new Rectangle(0, 0, width, height));
+                    statsG.setFont(font);
+                    SwingUtil.useAntiAliasing(statsG);
+
+                    // Draw the stats first, right aligned
+                    if (statSize != null) {
+                        Rectangle bounds = new Rectangle(width - statSize.width - rm, statSize.height == height ? 0 : height - statSize.height - bm, statSize.width, statSize.height);
+                        statsG.setPaint(new TexturePaint(AppStyle.panelTexture, new Rectangle(0, 0, AppStyle.panelTexture.getWidth(), AppStyle.panelTexture.getHeight())));
+                        statsG.fill(bounds);
+                        AppStyle.miniMapBorder.paintAround(statsG, bounds);
+                        AppStyle.shadowBorder.paintWithin(statsG, bounds);
+
+                        // Stats
+                        int y = bounds.y + rowHeight;
+                        for (Entry<String, String> entry : propertyMap.entrySet()) {
+                            // Box
+                            statsG.setColor(new Color(249, 241, 230, 140));
+                            statsG.fillRect(bounds.x, y - keyFM.getAscent(), bounds.width - PADDING / 2, rowHeight * propertyLineCount.get(entry.getKey()));
+                            statsG.setColor(new Color(175, 163, 149));
+                            statsG.drawRect(bounds.x, y - keyFM.getAscent(), bounds.width - PADDING / 2, rowHeight * propertyLineCount.get(entry.getKey()));
+
+                            // Draw Key
+                            statsG.setColor(Color.black);
+                            statsG.setFont(boldFont);
+                            statsG.drawString(entry.getKey(), bounds.x + PADDING * 2, y);
+
+                            // Draw Value
+                            for (String line : entry.getValue().split("\n")) {
+                                if (line.length() > 0) {
+                                    // For each value, make the iterator need and stash data about
+                                    // it
+                                    AttributedString text = new AttributedString(line);
+                                    text.addAttribute(TextAttribute.FONT, font);
+                                    AttributedCharacterIterator paragraph = text.getIterator();
+                                    int paragraphStart = paragraph.getBeginIndex();
+                                    int paragraphEnd = paragraph.getEndIndex();
+                                    // Make and initialize LineBreakMeasurer
+                                    LineBreakMeasurer lineMeasurer = new LineBreakMeasurer(paragraph, BreakIterator.getLineInstance(), fontRenderContext);
+                                    lineMeasurer.setPosition(paragraphStart);
+                                    // Get each line from the measurer and find the widest one;
+                                    while (lineMeasurer.getPosition() < paragraphEnd) {
+                                        TextLayout layout = lineMeasurer.nextLayout(layoutWidth);
+                                        layout.draw(statsG, bounds.x + bounds.width - PADDING - layout.getPixelBounds(null, 0, 0).width, y);
+                                        y += rowHeight;
+                                    }
+                                } else {
+                                    y += rowHeight;
+                                }
+                            }
+
+                            // statsG.setFont(font);
+                            // int strw = SwingUtilities.computeStringWidth(valueFM,
+                            // entry.getValue());
+                            // statsG.drawString(entry.getValue(), bounds.x + bounds.width - strw
+                            // -PADDING, y);
+
+                            y += PADDING;
+                        }
+                    }
+
+                    // Draw the portrait
+                    if (AppPreferences.getShowPortrait()) {
+                        Rectangle bounds = new Rectangle(lm, height - imgSize.height - bm, imgSize.width, imgSize.height);
+
+                        statsG.setPaint(new TexturePaint(AppStyle.panelTexture, new Rectangle(0, 0, AppStyle.panelTexture.getWidth(), AppStyle.panelTexture.getHeight())));
+                        statsG.fill(bounds);
+                        statsG.drawImage(image, bounds.x, bounds.y, imgSize.width, imgSize.height, this);
+                        AppStyle.miniMapBorder.paintAround(statsG, bounds);
+                        AppStyle.shadowBorder.paintWithin(statsG, bounds);
+
+                        // Label
+                        GraphicsUtil.drawBoxedString(statsG, tokenUnderMouse.getName(), bounds.width / 2 + lm, height - 15);
+                    } else if (AppPreferences.getShowStatSheet() && statSize != null) {
+                        // Label
+                        Rectangle bounds = new Rectangle(lm, statSize.height, statSize.width + keyFM.getAscent() / 2 + PADDING / 2, statSize.height);
+                        GraphicsUtil.drawBoxedString(statsG, tokenUnderMouse.getName(), bounds.width / 2 + lm, height - statSize.height - PADDING * 3);
+                    }
+
+                    statsG.dispose();
+                }
+            }
+        }
+
+        // Jamz: Statsheet was still showing on drag, added other tests to hide statsheet as well
+        if (statSheet != null && !isDraggingToken && !mouseButtonDown) {
+            g.drawImage(statSheet, STATSHEET_EXTERIOR_PADDING, viewSize.height - statSheet.getHeight() - STATSHEET_EXTERIOR_PADDING, this);
+        }
+
+        // Hovers
+        if (isShowingHover) {
+            // Anchor next to the token
+            Dimension size = htmlRenderer.setText(hoverTokenNotes, (int) (renderer.getWidth() * .75), (int) (renderer.getHeight() * .75));
+            Point location = new Point(hoverTokenBounds.getBounds().x + hoverTokenBounds.getBounds().width / 2 - size.width / 2, hoverTokenBounds.getBounds().y);
+
+            // Anchor in the bottom left corner
+            location.x = 4 + PADDING;
+            location.y = viewSize.height - size.height - 4 - PADDING;
+
+            // Keep it on screen
+            if (location.x + size.width > viewSize.width) {
+                location.x = viewSize.width - size.width;
+            }
+            if (location.x < 4) {
+                location.x = 4;
+            }
+            if (location.y + size.height > viewSize.height - 4) {
+                location.y = viewSize.height - size.height - 4;
+            }
+            if (location.y < 4) {
+                location.y = 4;
+            }
+
+            // Background
+            // g.setComposite(AlphaComposite.getInstance(AlphaComposite.SRC_ATOP, .5f));
+            // g.setColor(Color.black);
+            // g.fillRect(location.x, location.y, size.width, size.height);
+            // g.setComposite(composite);
+            g.setPaint(new TexturePaint(AppStyle.panelTexture, new Rectangle(0, 0, AppStyle.panelTexture.getWidth(), AppStyle.panelTexture.getHeight())));
+            g.fillRect(location.x, location.y, size.width, size.height);
+
+            // Content
+            htmlRenderer.render(g, location.x, location.y);
+
+            // Border
+            AppStyle.miniMapBorder.paintAround(g, location.x, location.y, size.width, size.height);
+            AppStyle.shadowBorder.paintWithin(g, location.x, location.y, size.width, size.height);
+            // AppStyle.border.paintAround(g, location.x, location.y,
+            // size.width, size.height);
+        }
+    }
+
+    private String createHoverNote(Token marker) {
+        boolean showGMNotes = MapTool.getPlayer().isGM() && !StringUtil.isEmpty(marker.getGMNotes());
+
+        StringBuilder builder = new StringBuilder();
+
+        if (marker.getPortraitImage() != null) {
+            builder.append("<table><tr><td valign=top>");
+        }
+        if (!StringUtil.isEmpty(marker.getNotes())) {
+            builder.append("<b><span class='title'>").append(marker.getName()).append("</span></b><br>");
+            builder.append(markerUnderMouse.getNotes());
+            // add a gap between player and gmNotes
+            if (showGMNotes) {
+                builder.append("\n\n");
+            }
+        }
+        if (showGMNotes) {
+            builder.append("<b><span class='title'>GM Notes");
+            if (!StringUtil.isEmpty(marker.getGMName())) {
+                builder.append(" - ").append(marker.getGMName());
+            }
+            builder.append("</span></b><br>");
+            builder.append(marker.getGMNotes());
+        }
+        if (marker.getPortraitImage() != null) {
+            BufferedImage image = ImageManager.getImageAndWait(marker.getPortraitImage());
+            Dimension imgSize = new Dimension(image.getWidth(), image.getHeight());
+            if (imgSize.width > AppConstants.NOTE_PORTRAIT_SIZE || imgSize.height > AppConstants.NOTE_PORTRAIT_SIZE) {
+                SwingUtil.constrainTo(imgSize, AppConstants.NOTE_PORTRAIT_SIZE);
+            }
+            builder.append("</td><td valign=top>");
+            builder.append("<img src='asset://").append(marker.getPortraitImage()).append("' width=").append(imgSize.width).append(" height=").append(imgSize.height).append("></tr></table>");
+        }
+        String notes = builder.toString();
+        notes = notes.replaceAll("\n", "<br>");
+        return notes;
+    }
 }