/*
 * This software Copyright by the RPTools.net development team, and
 * licensed under the Affero GPL Version 3 or, at your option, any later
 * version.
 *
 * MapTool Source Code is distributed in the hope that it will be
 * useful, but WITHOUT ANY WARRANTY; without even the implied warranty
 * of MERCHANTABILITY or FITNESS FOR A PARTICULAR PURPOSE.
 *
 * You should have received a copy of the GNU Affero General Public
 * License * along with this source Code.  If not, please visit
 * <http://www.gnu.org/licenses/> and specifically the Affero license
 * text at <http://www.gnu.org/licenses/agpl.html>.
 */
package net.rptools.maptool.client.utilities;

import com.google.gson.JsonArray;
import com.google.gson.JsonElement;
import com.google.gson.JsonObject;
import com.google.gson.JsonParser;
import com.jidesoft.utils.Base64;
import java.awt.BasicStroke;
import java.awt.geom.Area;
import java.awt.geom.GeneralPath;
import java.awt.geom.Path2D;
import java.io.File;
import java.io.FileInputStream;
import java.io.IOException;
import java.io.InputStreamReader;
import java.math.BigDecimal;
import net.rptools.maptool.client.AppStyle;
import net.rptools.maptool.client.MapTool;
import net.rptools.maptool.client.ui.MapPropertiesDialog;
import net.rptools.maptool.language.I18N;
import net.rptools.maptool.model.Asset;
import net.rptools.maptool.model.AssetManager;
import net.rptools.maptool.model.GridFactory;
import net.rptools.maptool.model.Token;
import net.rptools.maptool.model.Zone;
import net.rptools.maptool.model.Zone.Layer;
import net.rptools.maptool.model.Zone.TopologyMode;
import net.rptools.maptool.model.ZoneFactory;
import org.apache.commons.io.FilenameUtils;

/** Class for importing Dungeondraft Universal VTT export format. */
public class DungeonDraftImporter {

  /** The format / version of the dungeondraft VTT format. */
  public static final String VTT_FIELD_FORMAT = "format";

  /** The resolution section of the dungeondraft vtt map. */
  public static final String VTT_FIELD_RESOLUTION = "resolution";

  /** The number of pixels per grid cell on the vtt map. */
  public static final String VTT_FIELD_PIXELS_PER_GRID = "pixels_per_grid";

  /** The image of the map in the vtt file. */
  public static final String VTT_FIELD_IMAGE = "image";

  /** The file containing the dungeondraft VTT export. */
  private final File dungeonDraftFile;

  /** The width to used for VBL for walls. */
  private static final int WALL_VBL_WIDTH = 3;
  /** The width to used for VBL for doors. */
  private static final int DOOR_VBL_WIDTH = 1;
  /** The width to used for VBL for objects. */
  private static final int OBJECT_VBL_WIDTH = 1;

  /** Stroke to use to create VBL path for walls. */
  private static final BasicStroke WALL_VBL_STROKE =
      new BasicStroke(WALL_VBL_WIDTH, BasicStroke.CAP_BUTT, BasicStroke.JOIN_MITER);

  /** Stroke to use to create VBL path for doors. */
  private static final BasicStroke DOOR_VBL_STROKE =
      new BasicStroke(DOOR_VBL_WIDTH, BasicStroke.CAP_BUTT, BasicStroke.JOIN_MITER);

  /** Stroke to use to create VBL path for doors. */
  private static final BasicStroke OBJECT_VBL_STROKE =
      new BasicStroke(OBJECT_VBL_WIDTH, BasicStroke.CAP_BUTT, BasicStroke.JOIN_MITER);

  /** Width of the Light source icon. */
  private static final int LIGHT_WIDTH = 20;
  /** Height of the Light source icon. */
  private static final int LIGHT_HEIGHT = 20;

  /** Asset to use to represent Light sources. */
  private static final Asset lightSourceAsset =
      Asset.createImageAsset("LightSource", AppStyle.lightSourceIcon);

  static {
    AssetManager.putAsset(lightSourceAsset);
  }

  /**
   * Creates a new {@code DungeonDraftImporter} object.
   *
   * @param ddFile the file to import.
   */
  public DungeonDraftImporter(File ddFile) {
    dungeonDraftFile = ddFile;
  }

  /**
   * Import the dungeondraft file and create a new {@link Zone} which is added to the campaign.
   *
   * @throws IOException if an error occurs during the import.
   */
  public void importVTT() throws IOException {
    JsonObject ddvtt;
    double dd2vtt_format;

    try (InputStreamReader reader = new InputStreamReader(new FileInputStream(dungeonDraftFile))) {
      ddvtt = JsonParser.parseReader(reader).getAsJsonObject();
    }

    // Make sure this is a file format we understand
    if (!ddvtt.has(VTT_FIELD_FORMAT)) {
      MapTool.showError("dungeondraft.import.missingFormatField");
      return;
    }

    // Will work if format value is a double or a string
    dd2vtt_format = ddvtt.get(VTT_FIELD_FORMAT).getAsDouble();
    if (dd2vtt_format != 0.2 && dd2vtt_format != 0.3) {
      MapTool.showError(I18N.getText("dungeondraft.import.unknownFormat", dd2vtt_format));
      return;
    }

    // The resolution object has map_origin, map_size in grid cells and pixels_per_grid information.
    if (!ddvtt.has(VTT_FIELD_RESOLUTION)) {
      MapTool.showError("dungeondraft.import.missingResolution");
      return;
    }
    JsonObject resolution = ddvtt.get(VTT_FIELD_RESOLUTION).getAsJsonObject();

    if (!resolution.has(VTT_FIELD_PIXELS_PER_GRID)) {
      MapTool.showError("dungeondraft.import.missingPixelsPerGrid");
      return;
    }
    int pixelsPerCell = resolution.get(VTT_FIELD_PIXELS_PER_GRID).getAsInt();

    if (!ddvtt.has(VTT_FIELD_IMAGE)) {
      MapTool.showError("dungeondraft.import.image");
      return;
    }
    String imageString = ddvtt.get(VTT_FIELD_IMAGE).getAsString();

    byte[] imageBytes = Base64.decode(imageString);
    String mapName = FilenameUtils.removeExtension(dungeonDraftFile.getName());
<<<<<<< HEAD
    Asset asset = Asset.createImageAsset(mapName, imageBytes);
    zone.setPlayerAlias(mapName);
=======
    Asset asset = new Asset(mapName, imageBytes);
>>>>>>> c83e5bb0
    AssetManager.putAsset(asset);

    Zone zone = ZoneFactory.createZone();
    zone.setPlayerAlias(mapName);

    MapPropertiesDialog dialog =
        MapPropertiesDialog.createMapPropertiesImportDialog(MapTool.getFrame());
    dialog.setZone(zone);
    dialog.forcePixelsPerCell(pixelsPerCell);
    dialog.forceGridType(GridFactory.SQUARE);
    dialog.forceMap(asset);
    dialog.setVisible(true);
    if (dialog.getStatus() == MapPropertiesDialog.Status.OK) {
      MapTool.addZone(zone);
    }

    // Handle Walls
    JsonArray vbl = ddvtt.getAsJsonArray("line_of_sight");
    if (vbl != null) {
      vbl.forEach(
          v -> {
            Area vblArea =
                new Area(
                    WALL_VBL_STROKE.createStrokedShape(
                        getVBLPath(v.getAsJsonArray(), pixelsPerCell)));
            zone.addTopology(vblArea, TopologyMode.VBL);
            zone.addTopology(vblArea, TopologyMode.MBL);
          });
    }

    // Handle Objects - added with Dungeondraft 1.0.2.1
    vbl = ddvtt.getAsJsonArray("objects_line_of_sight");
    if (vbl != null) {
      vbl.forEach(
          v -> {
            Area vblArea =
                new Area(
                    OBJECT_VBL_STROKE.createStrokedShape(
                        getVBLPath(v.getAsJsonArray(), pixelsPerCell)));
            zone.addTopology(vblArea, TopologyMode.VBL);
            zone.addTopology(vblArea, TopologyMode.MBL);
          });
    }

    // Handle Doors
    JsonArray doors = ddvtt.getAsJsonArray("portals");
    if (doors != null) {
      doors.forEach(
          d -> {
            JsonObject jobj = d.getAsJsonObject();
            boolean isClosed;
            if (jobj.has("closed")) {
              isClosed = jobj.get("closed").getAsBoolean();
            } else {
              isClosed = true;
            }

            if (isClosed) {
              JsonArray bounds = jobj.get("bounds").getAsJsonArray();

              Area vblArea =
                  new Area(DOOR_VBL_STROKE.createStrokedShape(getVBLPath(bounds, pixelsPerCell)));
              zone.addTopology(vblArea, TopologyMode.COMBINED);
              zone.addTopology(vblArea, TopologyMode.MBL);
            }
          });
    }

    JsonArray lights = ddvtt.getAsJsonArray("lights");
    if (lights != null && lights.size() > 0) {
      placeLights(zone, lights, pixelsPerCell);
    }
  }

  /**
   * Place the tokens for the light sources on the map.
   *
   * @param zone The new {@link Zone} that was created.
   * @param lights The {@link JsonArray} containing the lights.
   * @param pixelsPerCell The number of pixels per grid cell on the map.
   */
  private void placeLights(Zone zone, JsonArray lights, double pixelsPerCell) {
    int lightNo = 1;
    boolean ignoredLights = false;
    for (JsonElement ele : lights) {
      JsonObject position = ele.getAsJsonObject().getAsJsonObject("position");
      if (position.has("x") && position.has("y")) {
        Token lightToken = new Token("light-" + lightNo, lightSourceAsset.getMD5Key());
        lightToken.setLayer(Layer.OBJECT);
        lightToken.setVisible(false);
        lightToken.setSnapToGrid(false);
        lightToken.setSnapToScale(false);
        lightToken.setWidth(LIGHT_WIDTH);
        lightToken.setHeight(LIGHT_HEIGHT);

        lightToken.setX((int) (position.get("x").getAsDouble() * pixelsPerCell) - LIGHT_WIDTH / 2);
        lightToken.setY((int) (position.get("y").getAsDouble() * pixelsPerCell) - LIGHT_HEIGHT / 2);

        JsonObject lightValues = new JsonObject();
        lightValues.addProperty(
            "range", ele.getAsJsonObject().getAsJsonPrimitive("range").getAsBigDecimal());
        lightValues.addProperty(
            "intensity", ele.getAsJsonObject().getAsJsonPrimitive("intensity").getAsBigDecimal());
        lightValues.addProperty(
            "color", ele.getAsJsonObject().getAsJsonPrimitive("color").getAsString());
        lightValues.addProperty(
            "shadows",
            ele.getAsJsonObject().getAsJsonPrimitive("shadows").getAsBoolean()
                ? BigDecimal.ONE
                : BigDecimal.ZERO);
        lightToken.setGMNotes(lightValues.toString());

        zone.putToken(lightToken);
        lightNo++;
      } else {
        ignoredLights = true;
      }
    }

    if (ignoredLights) {
      MapTool.showInformation("dungeondraft.import.lightsIgnored");
    }
  }

  /**
   * Returns a {@link Path2D} for the line of sight / portal array in the dungeondraft VTT file.
   *
   * @param vblArray the array to create the VBL for.
   * @param pixelsPerCell the number of pixels per grid cell.
   * @return a {@link Path2D} for the VBL.
   */
  private Path2D getVBLPath(JsonArray vblArray, double pixelsPerCell) {
    boolean first = true;
    Path2D path = new GeneralPath();
    for (JsonElement element : vblArray) {
      JsonObject point = element.getAsJsonObject();
      double x = point.get("x").getAsDouble() * pixelsPerCell;
      double y = point.get("y").getAsDouble() * pixelsPerCell;
      if (first) {
        path.moveTo(x, y);
        first = false;
      } else {
        path.lineTo(x, y);
      }
    }

    return path;
  }
}<|MERGE_RESOLUTION|>--- conflicted
+++ resolved
@@ -148,12 +148,7 @@
 
     byte[] imageBytes = Base64.decode(imageString);
     String mapName = FilenameUtils.removeExtension(dungeonDraftFile.getName());
-<<<<<<< HEAD
     Asset asset = Asset.createImageAsset(mapName, imageBytes);
-    zone.setPlayerAlias(mapName);
-=======
-    Asset asset = new Asset(mapName, imageBytes);
->>>>>>> c83e5bb0
     AssetManager.putAsset(asset);
 
     Zone zone = ZoneFactory.createZone();
