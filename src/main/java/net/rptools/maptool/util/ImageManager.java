--- conflicted
+++ resolved
@@ -330,12 +330,8 @@
 
       synchronized (imageLoaderMutex) {
         // Replace placeholder with actual image
-<<<<<<< HEAD
-        imageMap.put(asset.getId(), image);
-        backupImageMap.put(asset.getId(), image);
-=======
         imageMap.put(asset.getMD5Key(), image);
->>>>>>> dcc478a0
+        backupImageMap.put(asset.getMD5Key(), image);
         notifyObservers(asset, image);
       }
     }
