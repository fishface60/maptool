--- conflicted
+++ resolved
@@ -105,27 +105,21 @@
 
   void setFoW(GUID zoneGUID, Area area, Set<GUID> selectedToks);
 
-<<<<<<< HEAD
-  void addTopology(GUID zoneGUID, Area area, TopologyMode topologyMode);
-
-  void removeTopology(GUID zoneGUID, Area area, TopologyMode topologyMode);
-=======
-  public default void addTopology(GUID zoneGUID, Area area, Zone.TopologyTypeSet topologyTypes) {
+  default void addTopology(GUID zoneGUID, Area area, Zone.TopologyTypeSet topologyTypes) {
     for (var topologyType : topologyTypes) {
       addTopology(zoneGUID, area, topologyType);
     }
   }
 
-  public void addTopology(GUID zoneGUID, Area area, Zone.TopologyType topologyType);
-
-  public default void removeTopology(GUID zoneGUID, Area area, Zone.TopologyTypeSet topologyTypes) {
+  void addTopology(GUID zoneGUID, Area area, Zone.TopologyType topologyType);
+
+  default void removeTopology(GUID zoneGUID, Area area, Zone.TopologyTypeSet topologyTypes) {
     for (var topologyType : topologyTypes) {
       removeTopology(zoneGUID, area, topologyType);
     }
   }
 
-  public void removeTopology(GUID zoneGUID, Area area, Zone.TopologyType topologyType);
->>>>>>> 9f37f986
+  void removeTopology(GUID zoneGUID, Area area, Zone.TopologyType topologyType);
 
   void enforceZoneView(GUID zoneGUID, int x, int y, double scale, int width, int height);
 
@@ -249,10 +243,7 @@
 
   void removeAddOnLibrary(List<String> namespaces);
 
-<<<<<<< HEAD
   void removeAllAddOnLibraries();
-=======
-  public void removeAllAddOnLibraries();
 
   void updateDataStore(DataStoreDto dataStore);
 
@@ -265,5 +256,4 @@
   void removeDataNamespace(String type, String namespace);
 
   void removeData(String type, String namespace, String name);
->>>>>>> 9f37f986
 }