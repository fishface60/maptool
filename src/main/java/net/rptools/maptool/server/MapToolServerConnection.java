--- conflicted
+++ resolved
@@ -15,25 +15,12 @@
 package net.rptools.maptool.server;
 
 import java.io.IOException;
-<<<<<<< HEAD
 import java.util.Map;
 import java.util.concurrent.ConcurrentHashMap;
 import net.rptools.clientserver.ConnectionFactory;
 import net.rptools.clientserver.hessian.server.MethodServerConnection;
 import net.rptools.clientserver.simple.client.ClientConnection;
 import net.rptools.clientserver.simple.server.HandshakeProvider;
-=======
-import java.net.Socket;
-import java.security.InvalidKeyException;
-import java.security.NoSuchAlgorithmException;
-import java.security.spec.InvalidKeySpecException;
-import java.util.Map;
-import java.util.concurrent.ConcurrentHashMap;
-import javax.crypto.BadPaddingException;
-import javax.crypto.IllegalBlockSizeException;
-import javax.crypto.NoSuchPaddingException;
-import net.rptools.clientserver.hessian.server.ServerConnection;
->>>>>>> be6c5daf
 import net.rptools.clientserver.simple.server.ServerObserver;
 import net.rptools.maptool.client.ClientCommand;
 import net.rptools.maptool.model.player.Player;
@@ -48,19 +35,12 @@
   private final Map<String, Player> playerMap = new ConcurrentHashMap<>();
   private final Map<ClientConnection, Handshake> handshakeMap = new ConcurrentHashMap<>();
   private final MapToolServer server;
-<<<<<<< HEAD
   private final MethodServerConnection connection;
+  private final PlayerDatabase playerDatabase;
 
-  public MapToolServerConnection(MapToolServer server) throws IOException {
+  public MapToolServerConnection(MapToolServer server, PlayerDatabase playerDatabase) throws IOException {
     this.connection =
         ConnectionFactory.getInstance().createServerConnection(server.getConfig(), this);
-=======
-  private final PlayerDatabase playerDatabase;
-
-  public MapToolServerConnection(MapToolServer server, int port, PlayerDatabase playerDatabase)
-      throws IOException {
-    super(port);
->>>>>>> be6c5daf
     this.server = server;
     this.playerDatabase = playerDatabase;
     addObserver(this);
@@ -71,9 +51,8 @@
    *
    * @see net.rptools.clientserver.simple.server.ServerConnection# handleConnectionHandshake(java.net.Socket)
    */
-<<<<<<< HEAD
   public Handshake getConnectionHandshake(ClientConnection conn) {
-    var handshake = new Handshake(conn);
+    var handshake = new Handshake(conn, playerDatabase);
     handshakeMap.put(conn, handshake);
     handshake.addObserver(this);
     conn.addMessageHandler(handshake);
@@ -85,28 +64,6 @@
     var handshake = handshakeMap.get(conn);
     handshakeMap.remove(conn);
     conn.removeMessageHandler(handshake);
-=======
-  @Override
-  public boolean handleConnectionHandshake(String id, Socket socket) {
-    try {
-      Handshake handshake = new Handshake(playerDatabase);
-      Player player = handshake.receiveHandshake(server, socket);
-
-      if (player != null) {
-        playerMap.put(id.toUpperCase(), player);
-        return true;
-      }
-    } catch (IOException
-        | InvalidKeySpecException
-        | NoSuchAlgorithmException
-        | NoSuchPaddingException
-        | InvalidKeyException
-        | IllegalBlockSizeException
-        | BadPaddingException e) {
-      log.error("Handshake failure: " + e, e);
-    }
-    return false;
->>>>>>> be6c5daf
   }
 
   public Player getPlayer(String id) {
