--- conflicted
+++ resolved
@@ -296,16 +296,9 @@
 
 // In this section you declare the dependencies for your production and test code
 dependencies {
-<<<<<<< HEAD
     implementation group: 'org.apache.logging.log4j', name: 'log4j-core', version: '2.15.0'
     implementation group: 'org.apache.logging.log4j', name: 'log4j-api', version: '2.15.0'
     implementation group: 'org.apache.logging.log4j', name: 'log4j-1.2-api', version: '2.15.0'	// Bridges v1 to v2 for other code in other libs
-=======
-    implementation group: 'org.apache.logging.log4j', name: 'log4j-1.2-api', version: '2.15.0'	// Bridges v1 to v2 for other code in other libs
-    implementation group: 'org.apache.logging.log4j', name: 'log4j-core', version: '2.15.0'
-    implementation group: 'org.apache.logging.log4j', name: 'log4j-api', version: '2.15.0'
->>>>>>> 44fcb4a7
-
     implementation group: 'org.slf4j', name: 'slf4j-simple', version: '1.7.31'
     implementation group: 'commons-logging', name: 'commons-logging', version: '1.2'
 
