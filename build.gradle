--- conflicted
+++ resolved
@@ -231,7 +231,7 @@
     implementation 'com.github.RPTools:clientserver:1.4.0.0'
     implementation 'com.github.RPTools:maptool-resources:1.6.0'
     implementation 'com.github.RPTools:parser:1.5.5'
-    implementation 'com.github.RPTools:dicelib:1.5.5'
+    implementation 'com.github.RPTools:dicelib:1.6.0'
 
     // Currently hosted on nerps.net/repo
     implementation group: 'com.jidesoft', name: 'jide-common', version: '3.7.9'
@@ -312,15 +312,6 @@
     // For mocking features during unit tests
     testImplementation group: 'org.mockito', name: 'mockito-core', version: '3.2.4'
 
-<<<<<<< HEAD
-=======
-    // sourceControl gitRepository currently not producing classpath for Eclipse
-    // using jitpack.io for now
-    // compile ('net.rptools.dicelib:dicelib:1.5.2')
-    implementation 'com.github.RPTools:dicelib:1.6.0'
-
-
->>>>>>> 84ba9969
     // Noise Generator
     implementation 'com.github.cwisniew:NoiseLib:1.0.0-rc3' // The most recent version, 1.0.0 is build for a later java version: major version 55 is newer than 54, the highest major version supported by this compiler
 }
