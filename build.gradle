--- conflicted
+++ resolved
@@ -21,12 +21,9 @@
     id "com.diffplug.spotless" version "6.18.0"
     id 'org.openjfx.javafxplugin' version '0.0.13'
     id 'org.beryx.runtime' version '1.13.0'
-<<<<<<< HEAD
     id "com.google.protobuf" version "0.9.3"
-=======
-    id "com.google.protobuf" version "0.8.19"
     id 'io.github.file5.guidesigner' version '1.0.2'
->>>>>>> 98244673
+
 }
 
 // Definitions
