--- conflicted
+++ resolved
@@ -312,7 +312,6 @@
     // For mocking features during unit tests
     testImplementation group: 'org.mockito', name: 'mockito-core', version: '3.2.4'
 
-<<<<<<< HEAD
     // sourceControl gitRepository currently not producing classpath for Eclipse
     // using jitpack.io for now
     // compile ('net.rptools.dicelib:dicelib:1.5.2')
@@ -322,8 +321,6 @@
     compile 'com.vladsch.flexmark:flexmark-all:0.61.12'
 
 
-=======
->>>>>>> 7598bee7
     // Noise Generator
     implementation 'com.github.cwisniew:NoiseLib:1.0.0-rc3' // The most recent version, 1.0.0 is build for a later java version: major version 55 is newer than 54, the highest major version supported by this compiler
 }
